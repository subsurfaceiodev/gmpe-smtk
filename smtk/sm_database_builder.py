#!/usr/bin/env python
# -*- coding: utf-8 -*-
# vim: tabstop=4 shiftwidth=4 softtabstop=4
#
# Copyright (C) 2014-2018 GEM Foundation and G. Weatherill
#
# OpenQuake is free software: you can redistribute it and/or modify it
# under the terms of the GNU Affero General Public License as published
# by the Free Software Foundation, either version 3 of the License, or
# (at your option) any later version.
#
# OpenQuake is distributed in the hope that it will be useful,
# but WITHOUT ANY WARRANTY; without even the implied warranty of
# MERCHANTABILITY or FITNESS FOR A PARTICULAR PURPOSE.  See the
# GNU Affero General Public License for more details.
#
# You should have received a copy of the GNU Affero General Public License
# along with OpenQuake. If not, see <http://www.gnu.org/licenses/>.

"""
Constructs the HDF5 database
"""

import os
import sys
import re
import csv
import numpy as np
import h5py
import smtk.intensity_measures as ims
import smtk.sm_utils as utils
from smtk.parsers.base_database_parser import get_float

if sys.version_info[0] >= 3:
    # In Python 3 pickle uses cPickle by default
    import pickle
else:
    # In Python 2 use cPickle
    import cPickle as pickle


SCALAR_LIST = ["PGA", "PGV", "PGD", "CAV", "CAV5", "Ia", "D5-95", "Housner"]


def _get_fieldnames_from_csv(reader):
    """
    """
    scalar_fieldnames = []
    spectra_fieldnames = []
    periods = []
    for fname in reader.fieldnames:
        if fname.startswith('SA('):
            match = re.match(r'^SA\(([^)]+?)\)$', fname)
            periods.append(float(match.group(1)))
            spectra_fieldnames.append(fname)
            continue
        for imt in SCALAR_LIST:
            if imt in fname:
                scalar_fieldnames.append((fname, imt))
    return scalar_fieldnames, spectra_fieldnames, np.array(periods)


def _valueof(hdf5dataset):
    """Get the value from the given HDFDataset, cross-compatible with
    h5py > 2.9 where the value attribute was deprecated
    """
    try:
        return hdf5dataset.value
    except AttributeError:
        return hdf5dataset[()]  # https://stackoverflow.com/a/67409920
        # Note: x[()] returns a scalar if x is zero dimensional and a view
        # otherwise


class SMDatabaseBuilder(object):
    """
    Constructor of an hdf5-pkl pseudo-database.

    :param dbtype:
        Metadata reader as instance of class :class: SMDatabaseReader
    :param str location:
        Path to location of metadata (either directory name or file name)
    :param database:
        Strong motion database as instance of :class: SMDatabase
    :param time_series_parser:
        Parser for time series files, as instance of :class: SMTimeSeriesReader
    :param spectra_parser:
        Parser for spectra files, as instance of :class: SMSpectraReader
    :param str metafile:
        Path to output metadata file
    """
    TS_ATTRIBUTE_LIST = ["Year", "Month", "Day", "Hour", "Minute", "Second",
                         "Station Code", "Station Name", "Orientation",
                         "Processing", "Low Frequency Cutoff",
                         "High Frequency Cutoff"]

    IMS_SCALAR_LIST = SCALAR_LIST

    SPECTRA_LIST = ["Acceleration", "Velocity", "Displacement", "PSA", "PSV"]

    def __init__(self, dbtype, db_location):
        """
        Instantiation will create target database directory

        :param dbtype:
            Instance of :class:
                smtk.parsers.base_database_parser.SMDatabaseReader
        :param str db_location:
            Path to database to be written
        """
        self.dbtype = dbtype
        self.dbreader = None
        if os.path.exists(db_location):
            raise IOError("Target database directory %s already exists!"
                          % db_location)
        self.location = db_location
        os.mkdir(self.location)
        self.database = None
        self.time_series_parser = None
        self.spectra_parser = None
        self.metafile = None

    def build_database(self, db_id, db_name, metadata_location,
                       record_location=None):
        """
        Constructs the metadata database and exports to a .pkl file
        :param str db_id:
            Unique ID string of the database
        :param str db_name:
            Name of the database
        :param str metadata_location:
            Path to location of metadata
        :param str record_directory:
            Path to directory containing records (if different from metadata)
        """
        self.dbreader = self.dbtype(db_id, db_name, metadata_location,
                                    record_location)
        # Build database
        print("Reading database ...")
        self.database = self.dbreader.parse()
        self.metafile = os.path.join(self.location, "metadatafile.pkl")
        print("Storing metadata to file %s" % self.metafile)
        with open(self.metafile, "wb+") as f:
            pickle.dump(self.database, f)

    def parse_records(self, time_series_parser, spectra_parser=None,
                      units="cm/s/s"):
        """
        Parses the strong motion records to hdf5
        :param time_series_parser:
            Reader of the time series as instance of :class:
            smtk.parsers.base_database_parser.SMTimeSeriesReader
        :param spectra_parser:
            Reader of the spectra files as instance of :class:
            smtk.parsers.base_database_parser.SMSpectraReader
        :param str units:
            Units of the records
        """
        record_dir = os.path.join(self.location, "records")
        os.mkdir(record_dir)
        print("Creating repository for strong motion hdf5 records ... %s"
              % record_dir)
        nrecords = self.database.number_records()
        valid_records = []
        for iloc, record in enumerate(self.database.records):
            print("Processing record %s of %s" % (iloc, nrecords))
            has_spectra = isinstance(record.spectra_file, list) and\
                (spectra_parser is not None)
            # Parse strong motion record
            sm_parser = time_series_parser(record.time_series_file,
                                           self.dbreader.record_folder,
                                           units)
            if len(sm_parser.input_files) < 2:
                print("Record contains < 2 components - skipping!")
                continue
            sm_data = sm_parser.parse_records(record)
            if not sm_data.get("X", {}).get("Original", {}):
                print('No processed records - skipping')
                continue

            # Create hdf file and parse time series data
            fle, output_file = self.build_time_series_hdf5(record, sm_data,
                                                           record_dir)

            if has_spectra:
                # Parse spectra data
                spec_parser = spectra_parser(record.spectra_file,
                                             self.dbreader.filename)
                spec_data = spec_parser.parse_spectra()
                fle = self.build_spectra_hdf5(fle, spec_data)
            else:
                # Build the data structure for IMS
                self._build_hdf5_structure(fle, sm_data)
            fle.close()
            print("Record %s written to output file %s" % (record.id,
                                                           output_file))
            record.datafile = output_file
            valid_records.append(record)
        self.database.records = valid_records
        print("Updating metadata file")
        os.remove(self.metafile)
        with open(self.metafile, "wb+") as f:
            pickle.dump(self.database, f)
        print("Done!")

    def build_spectra_from_flatfile(self, component, damping="05",
                                    units="cm/s/s"):
        """
        In the case in which the spectra data is defined in the
        flatfile we construct the hdf5 from this information
        :param str component:
            Component to which the horizontal (or vertical!) records refer
        :param str damping"
            Percent damping
        """

        # Flatfile name should be stored in database parser
        # Get header

        reader = csv.DictReader(open(self.dbreader.filename, "r"))
        # Fieldnames
        scalar_fieldnames, spectra_fieldnames, periods =\
            _get_fieldnames_from_csv(reader)
        # Setup records folder
        record_dir = os.path.join(self.location, "records")
        os.mkdir(record_dir)
        print("Creating repository for strong motion hdf5 records ... %s"
              % record_dir)
        valid_idset = [rec.id for rec in self.database.records]
        for i, row in enumerate(reader):
            # Build database file
            # Waveform ID
            if not row["Record Sequence Number"] in valid_idset:
                # The record being passed has already been flagged as bad
                # skipping
                continue
            idx = valid_idset.index(row["Record Sequence Number"])
            wfid = self.database.records[idx].id
            output_file = os.path.join(record_dir, wfid + ".hdf5")
            self._build_spectra_hdf5_from_row(output_file, row, periods,
                                              scalar_fieldnames,
                                              spectra_fieldnames,
                                              component, damping, units)
            self.database.records[idx].datafile = output_file
            if (i % 100) == 0:
                print("Record %g written" % i)
        print("Updating metadata file")
        os.remove(self.metafile)
        with open(self.metafile, "wb+") as f:
            pickle.dump(self.database, f)
        print("Done!")

    def _build_spectra_hdf5_from_row(self, output_file, row, periods,
                                     scalar_fields, spectra_fields, component,
                                     damping, units):
        fle = h5py.File(output_file, "w-")
        fle.create_group("Time Series")
        ims_grp = fle.create_group("IMS")
        h_grp = ims_grp.create_group("H")
        scalar_grp = h_grp.create_group("Scalar")
        # Create Scalar values
        for f_attr, imt in scalar_fields:
            dset = scalar_grp.create_dataset(imt, (1,), dtype="f")
            dset.attrs["Component"] = component
            input_units = re.search(r'\((.*?)\)', f_attr).group(1)
            if imt == "PGA":
                # Convert acceleration from reported units to cm/s/s
                dset.attrs["Units"] = "cm/s/s"
                dset[:] = utils.convert_accel_units(get_float(row[f_attr]),
                                                    input_units)
            else:
                # For other values take direct from spreadsheet
                # Units should be given in parenthesis from fieldname
                dset.attrs["Units"] = input_units
                dset[:] = get_float(row[f_attr])

        spectra_grp = h_grp.create_group("Spectra")
        rsp_grp = spectra_grp.create_group("Response")
        # Setup periods dataset
        per_dset = rsp_grp.create_dataset("Periods",
                                          (len(periods),),
                                          dtype="f")
        per_dset.attrs["High Period"] = np.max(periods)
        per_dset.attrs["Low Period"] = np.min(periods)
        per_dset.attrs["Number Periods"] = len(periods)
        per_dset[:] = periods
        # Get response spectra
        spectra = np.array([get_float(row[f_attr])
                            for f_attr in spectra_fields])
        acc_grp = rsp_grp.create_group("Acceleration")
        comp_grp = acc_grp.create_group(component)
        spectra_dset = comp_grp.create_dataset("damping_{:s}".format(damping),
                                               (len(spectra),),
                                               dtype="f")
        spectra_dset.attrs["Units"] = "cm/s/s"
        spectra_dset[:] = utils.convert_accel_units(spectra, units)
        fle.close()

    def build_time_series_hdf5(self, record, sm_data, record_dir):
        """
        Constructs the hdf5 file for storing the strong motion record
        :param record:
            Strong motion record as instance of :class: GroundMotionRecord
        :param dict sm_data:
            Data dictionary for the strong motion record
        :param str record_dir:
            Directory in which to save the record
        """
        output_file = os.path.join(record_dir, record.id + ".hdf5")
        fle = h5py.File(output_file, "w-")
        grp = fle.create_group("Time Series")
        for key in sm_data.keys():
            if not sm_data[key]["Original"]:
                continue
            grp_comp = grp.create_group(key)
            grp_orig = grp_comp.create_group("Original Record")
            for attribute in self.TS_ATTRIBUTE_LIST:
                if attribute in sm_data[key]["Original"]:
                    grp_orig.attrs[attribute] =\
                        sm_data[key]["Original"][attribute]
            ts_dset = grp_orig.create_dataset(
                "Acceleration",
                (sm_data[key]["Original"]["Number Steps"],),
                dtype="f")
            ts_dset.attrs["Units"] = "cm/s/s"
            time_step = sm_data[key]["Original"]["Time-step"]
            ts_dset.attrs["Time-step"] = time_step
            number_steps = sm_data[key]["Original"]["Number Steps"]
            ts_dset.attrs["Number Steps"] = number_steps
            ts_dset.attrs["PGA"] = utils.convert_accel_units(
                sm_data[key]["Original"]["PGA"],
                sm_data[key]["Original"]["Units"])
            # Store acceleration as cm/s/s
            ts_dset[:] = utils.convert_accel_units(
                sm_data[key]["Original"]["Acceleration"],
                sm_data[key]["Original"]["Units"])
            # Get velocity and displacement
            vel, dis = utils.get_velocity_displacement(
                time_step,
                ts_dset[:],
                "cm/s/s")
            # Build velocity data set
            v_dset = grp_orig.create_dataset("Velocity",
                                             (number_steps,),
                                             dtype="f")
            v_dset.attrs["Units"] = "cm/s"
            v_dset.attrs["Time-step"] = time_step
            v_dset.attrs["Number Steps"] = number_steps
            v_dset[:] = vel
            # Build displacement data set
            d_dset = grp_orig.create_dataset("Displacement",
                                             (number_steps,),
                                             dtype="f")
            d_dset.attrs["Units"] = "cm"
            d_dset.attrs["Time-step"] = time_step
            d_dset.attrs["Number Steps"] = number_steps
            d_dset[:] = dis
                
        # Get the velocity and displacement time series and build scalar IMS
        return fle, output_file

    def _build_hdf5_structure(self, fle, data):
        """
        :param fle:
            Datastream of hdf file
        :param data:
            Strong motion database
        """
        grp0 = fle.create_group("IMS")
        for key in data.keys():
            grp_comp0 = grp0.create_group(key)
            grp_scalar = grp_comp0.create_group("Scalar")
            pga_dset = grp_scalar.create_dataset("PGA", (1,), dtype="f")
            pga_dset.attrs["Units"] = "cm/s/s"
            pgv_dset = grp_scalar.create_dataset("PGV", (1,), dtype="f")
            pgv_dset.attrs["Units"] = "cm/s"
            pgd_dset = grp_scalar.create_dataset("PGD", (1,), dtype="f")
            pgd_dset.attrs["Units"] = "cm"
            locn = "/".join(["Time Series", key, "Original Record"])
<<<<<<< HEAD
            pga_dset[:] = np.max(np.fabs(_valueof(fle[locn + "/Acceleration"])))
            pgv_dset[:] = np.max(np.fabs(_valueof(fle[locn + "/Velocity"])))
            pgd_dset[:] = np.max(np.fabs(_valueof(fle[locn + "/Displacement"])))
=======
            pga_dset[:] = np.max(np.fabs(fle[locn + "/Acceleration"][:]))
            pgv_dset[:] = np.max(np.fabs(fle[locn + "/Velocity"][:]))
            pgd_dset[:] = np.max(np.fabs(fle[locn + "/Displacement"][:]))
>>>>>>> 2be4bd28

    def build_spectra_hdf5(self, fle, data):
        """
        Adds intensity measure data (scalar and spectra) to hdf5 datafile
        :param fle:
            h5py.File object for storing record data
        :param dict data:
            Intensity MEasure Data dictionary
        """
        grp0 = fle.create_group("IMS")
        for key in data.keys():
            if not data[key]["Spectra"]["Response"]:
                continue
            grp_comp0 = grp0.create_group(key)
            grp_scalar = grp_comp0.create_group("Scalar")
            for scalar_im in self.IMS_SCALAR_LIST:
                if scalar_im in data[key]["Scalar"]:
                    #print scalar_im, data[key]["Scalar"][scalar_im]
                    dset_scalar = grp_scalar.create_dataset(scalar_im, (1,),
                                                            dtype="f")
                    dset_scalar.attrs["Units"] =\
                        data[key]["Scalar"][scalar_im]["Units"]
                    dset_scalar[:] = data[key]["Scalar"][scalar_im]["Value"]
            grp_spectra = grp_comp0.create_group("Spectra")
            grp_four = grp_spectra.create_group("Fourier")
            grp_resp = grp_spectra.create_group("Response")
            # Add periods
            periods = data[key]["Spectra"]["Response"]["Periods"]
            num_per = len(data[key]["Spectra"]["Response"]["Periods"])
            dset_per = grp_resp.create_dataset("Periods", (num_per,),
                                               dtype="f")
            dset_per.attrs["Number Periods"] = num_per
            dset_per.attrs["Low Period"] = np.min(periods)
            dset_per.attrs["High Period"] = np.max(periods)
            dset_per[:] = periods
            # Add spectra
            for spec_type in self.SPECTRA_LIST:
                if not data[key]["Spectra"]["Response"][spec_type]:
                    continue
                # Parser spectra
                spec_data = data[key]["Spectra"]["Response"][spec_type]
                grp_spec = grp_resp.create_group(spec_type)
                grp_spec.attrs["Units"] = spec_data["Units"]
                for spc_key in spec_data.keys():
                    if spc_key == "Units":
                        continue
                    resp_dset = grp_spec.create_dataset(spc_key, (num_per,),
                                                        dtype="f")
                    resp_dset.attrs["Damping"] = float(spc_key.split("_")[1])
                    resp_dset[:] = spec_data[spc_key]
        return fle


def get_name_list(fle):
    """
    Returns structure of the hdf5 file as a list
    """
    name_list = []

    def append_name_list(name, obj):
        name_list.append(name)
    fle.visititems(append_name_list)
    return name_list


def add_recursive_nameset(fle, string):
    """
    For an input structure (e.g. AN/INPUT/STRUCTURE) will create the
    the corresponding name space at the level.
    """
    if string in get_name_list(fle):
        return
    levels = string.split("/")
    current_level = levels[0]
    if current_level not in fle:
        fle.create_group(current_level)

    for iloc in range(1, len(levels)):
        new_level = levels[iloc]
        if new_level not in fle[current_level]:
            fle[current_level].create_group(new_level)
            current_level = "/".join([current_level, new_level])


SCALAR_IMS = ["PGA", "PGV", "PGD", "CAV", "CAV5", "Ia", "T90", "Housner"]


SPECTRAL_IMS = ["Geometric", "Arithmetic", "Envelope", "Larger PGA"]


ORDINARY_SA_COMBINATION = {
    "Geometric": ims.geometric_mean_spectrum,
    "Arithmetic": ims.arithmetic_mean_spectrum,
    "Envelope": ims.envelope_spectrum,
    "Larger PGA": ims.larger_pga
    }


class HorizontalMotion(object):
    """
    Base Class to implement methods to add horizontal motions to database
    """
    def __init__(self, fle, component="Geometric", periods=[], damping=0.05):
        """
        :param fle:
            Opem datastream of hdf5 file
        :param str component:
            The component of horizontal motion
        :param np.ndarray periods:
            Spectral periods
        :param float damping:
            Fractional coefficient of damping
        """
        self.fle = fle
        self.periods = periods
        self.damping = damping
        self.component = component

    def add_data(self):
        """
        Adds the data
        """


class AddPGA(HorizontalMotion):
    """
    Adds the resultant Horizontal PGA to the database
    """
    def add_data(self):
        """
        Takes PGA from X and Y component and determines the resultant
        horizontal component
        """
        if "PGA" not in self.fle["IMS/X/Scalar"]:
            x_pga = self._get_pga_from_time_series(
                "Time Series/X/Original Record/Acceleration",
                "IMS/X/Scalar")
        else:
<<<<<<< HEAD
            x_pga = _valueof(self.fle["IMS/X/Scalar/PGA"])
=======
            x_pga = self.fle["IMS/X/Scalar/PGA"][()]
>>>>>>> 2be4bd28

        if "PGA" not in self.fle["IMS/Y/Scalar"]:
            y_pga = self._get_pga_from_time_series(
                "Time Series/Y/Original Record/Acceleration",
                "IMS/Y/Scalar")
        else:
<<<<<<< HEAD
            y_pga = _valueof(self.fle["IMS/Y/Scalar/PGA"])
=======
            y_pga = self.fle["IMS/Y/Scalar/PGA"][()]
>>>>>>> 2be4bd28

        h_pga = self.fle["IMS/H/Scalar"].create_dataset("PGA", (1,),
                                                        dtype=float)
        h_pga.attrs["Units"] = "cm/s/s"
        h_pga.attrs["Component"] = self.component
        h_pga[:] = utils.SCALAR_XY[self.component](x_pga, y_pga)

    def _get_pga_from_time_series(self, time_series_location, target_location):
        """
        If PGA is not found as an attribute of the X or Y dataset then
        this extracts them from the time series.
        """
<<<<<<< HEAD
        pga = np.max(np.fabs(_valueof(self.fle[time_series_location])))
=======
        pga = np.max(np.fabs(self.fle[time_series_location][()]))
>>>>>>> 2be4bd28
        pga_dset = self.fle[target_location].create_dataset("PGA", (1,),
                                                            dtype=float)
        pga_dset.attrs["Units"] = "cm/s/s"
        pga_dset[:] = pga
        return pga


class AddPGV(HorizontalMotion):
    """
    Adds the resultant Horizontal PGV to the database
    """
    def add_data(self):
        """
        Takes PGV from X and Y component and determines the resultant
        horizontal component
        """
        if "PGV" not in self.fle["IMS/X/Scalar"]:
            x_pgv = self._get_pgv_from_time_series(
                "Time Series/X/Original Record/",
                "IMS/X/Scalar")
        else:
<<<<<<< HEAD
            x_pgv = _valueof(self.fle["IMS/X/Scalar/PGV"])
=======
            x_pgv = self.fle["IMS/X/Scalar/PGV"][()]
>>>>>>> 2be4bd28

        if "PGV" not in self.fle["IMS/Y/Scalar"]:
            y_pgv = self._get_pgv_from_time_series(
                "Time Series/Y/Original Record",
                "IMS/Y/Scalar")
        else:
<<<<<<< HEAD
            y_pgv = _valueof(self.fle["IMS/Y/Scalar/PGV"])
=======
            y_pgv = self.fle["IMS/Y/Scalar/PGV"][()]
>>>>>>> 2be4bd28

        h_pgv = self.fle["IMS/H/Scalar"].create_dataset("PGV", (1,),
                                                        dtype=float)
        h_pgv.attrs["Units"] = "cm/s"
        h_pgv.attrs["Component"] = self.component
        h_pgv[:] = utils.SCALAR_XY[self.component](x_pgv, y_pgv)

    def _get_pgv_from_time_series(self, time_series_location, target_location):
        """
        If PGV is not found as an attribute of the X or Y dataset then
        this extracts them from the time series.
        """
        if "Velocity" not in self.fle[time_series_location]:
            accel_loc = time_series_location + "/Acceleration"
            # Add velocity to the record
            velocity, _ = ims.get_velocity_displacement(
                self.fle[accel_loc].attrs["Time-step"],
<<<<<<< HEAD
                _valueof(self.fle[accel_loc])
            )
=======
                self.fle[accel_loc][()])
>>>>>>> 2be4bd28

            vel_dset = self.fle[time_series_location].create_dataset(
                "Velocity",
                (len(velocity),),
                dtype=float)

        else:
<<<<<<< HEAD
            velocity = _valueof(self.fle[time_series_location + "/Velocity"])
=======
            velocity = self.fle[time_series_location + "/Velocity"][()]
>>>>>>> 2be4bd28

        pgv = np.max(np.fabs(velocity))
        pgv_dset = self.fle[target_location].create_dataset("PGV", (1,),
                                                            dtype=float)
        pgv_dset.attrs["Units"] = "cm/s/s"
        pgv_dset[:] = pgv
        return pgv


SCALAR_IM_COMBINATION = {"PGA": AddPGA,
                         "PGV": AddPGV}


class AddResponseSpectrum(HorizontalMotion):
    """
    Adds the resultant horizontal response spectrum to the database
    """
    def add_data(self):
        """
        Adds the response spectrum
        """
        if len(self.periods) == 0:
<<<<<<< HEAD
            self.periods = _valueof(self.fle["IMS/X/Spectra/Response/Periods"])[1:]

        x_acc = self.fle["Time Series/X/Original Record/Acceleration"]
        y_acc = self.fle["Time Series/Y/Original Record/Acceleration"]
        sax, say = ims.get_response_spectrum_pair(_valueof(x_acc),
                                                  x_acc.attrs["Time-step"],
                                                  _valueof(y_acc),
=======
            self.periods = self.fle["IMS/X/Spectra/Response/Periods"][1:]

        x_acc = self.fle["Time Series/X/Original Record/Acceleration"]
        y_acc = self.fle["Time Series/Y/Original Record/Acceleration"]
        sax, say = ims.get_response_spectrum_pair(x_acc[:],
                                                  x_acc.attrs["Time-step"],
                                                  y_acc[:],
>>>>>>> 2be4bd28
                                                  y_acc.attrs["Time-step"],
                                                  self.periods,
                                                  self.damping)
        sa_hor = ORDINARY_SA_COMBINATION[self.component](sax, say)
        dstring = "damping_" + str(int(100.0 * self.damping)).zfill(2)
        nvals = len(sa_hor["Acceleration"])
        self._build_group("IMS/H/Spectra/Response", "Acceleration",
                          "Acceleration", sa_hor, nvals, "cm/s/s", dstring)
        self._build_group("IMS/H/Spectra/Response", "Velocity",
                          "Velocity", sa_hor, nvals, "cm/s", dstring)
        self._build_group("IMS/H/Spectra/Response", "Displacement",
                          "Displacement", sa_hor, nvals, "cm", dstring)
        self._build_group("IMS/H/Spectra/Response", "PSA",
                          "Pseudo-Acceleration", sa_hor, nvals, "cm/s/s",
                          dstring)
        self._build_group("IMS/H/Spectra/Response", "PSV",
                          "Pseudo-Velocity", sa_hor, nvals, "cm/s", dstring)
        self._add_periods()

    def _build_group(self, base_string, key, im_key, sa_hor, nvals, units,
                     dstring):
        """
        Builds the group corresponding to the full definition of the
        resultant component
        """
        if key not in self.fle[base_string]:
            base_grp = self.fle[base_string].create_group(key)
        else:
            base_grp = self.fle["/".join([base_string, key])]
        base_cmp_grp = base_grp.create_group(self.component)
        dset = base_cmp_grp.create_dataset(dstring, (nvals,), dtype=float)
        dset.attrs["Units"] = units
        dset[:] = sa_hor[im_key]

    def _add_periods(self):
        """
        Adds the periods to the database
        """
        if "Periods" in self.fle["IMS/H/Spectra/Response"]:
            return
        dset = self.fle["IMS/H/Spectra/Response"].create_dataset(
            "Periods",
            (len(self.periods),),
            dtype="f")
        dset.attrs["High Period"] = np.max(self.periods)
        dset.attrs["Low Period"] = np.min(self.periods)
        dset.attrs["Number Periods"] = len(self.periods)
        dset[:] = self.periods


class AddGMRotDppSpectrum(AddResponseSpectrum):
    """
    Adds the GMRotDpp spectrum to the database
    """
    def add_data(self, percentile=50.0):
        """
        :param float percentile:
            Percentile (pp)
        """
        if len(self.periods) == 0:
<<<<<<< HEAD
            self.periods = _valueof(self.fle["IMS/X/Spectra/Response/Periods"])[1:]
=======
            self.periods = self.fle["IMS/X/Spectra/Response/Periods"][1:]
>>>>>>> 2be4bd28

        x_acc = self.fle["Time Series/X/Original Record/Acceleration"]
        y_acc = self.fle["Time Series/Y/Original Record/Acceleration"]

<<<<<<< HEAD
        gmrotdpp = ims.gmrotdpp(_valueof(x_acc), x_acc.attrs["Time-step"],
                                _valueof(y_acc), y_acc.attrs["Time-step"],
=======
        gmrotdpp = ims.gmrotdpp(x_acc[:], x_acc.attrs["Time-step"],
                                y_acc[:], y_acc.attrs["Time-step"],
>>>>>>> 2be4bd28
                                self.periods, percentile, self.damping)
        dstring = "damping_" + str(int(100.0 * self.damping)).zfill(2)
        nvals = len(gmrotdpp)
        # Acceleration
        if "Acceleration" not in self.fle["IMS/H/Spectra/Response"]:
            acc_grp = self.fle["IMS/H/Spectra/Response"].create_group(
                "Acceleration")
        else:
            acc_grp = self.fle["IMS/H/Spectra/Response/Acceleration"]
        acc_cmp_grp = acc_grp.create_group(
            "GMRotD" + str(int(percentile)).zfill(2))
        acc_dset = acc_cmp_grp.create_dataset(dstring, (nvals,), dtype=float)
        acc_dset.attrs["Units"] = "cm/s/s"
        acc_dset[:] = gmrotdpp["GMRotDpp"]
        self._add_periods()


class AddRotDppSpectrum(AddResponseSpectrum):
    """
    Adds the RotDpp spectrum to the database
    """
    def add_data(self, percentile=50.0):
        """
        :param float percentile:
            Percentile (pp)
        """
        if len(self.periods) == 0:
<<<<<<< HEAD
            self.periods = _valueof(self.fle["IMS/X/Spectra/Response/Periods"])[1:]

        x_acc = self.fle["Time Series/X/Original Record/Acceleration"]
        y_acc = self.fle["Time Series/Y/Original Record/Acceleration"]
        rotdpp = ims.rotdpp(_valueof(x_acc), x_acc.attrs["Time-step"],
                            _valueof(y_acc), y_acc.attrs["Time-step"],
=======
            self.periods = self.fle["IMS/X/Spectra/Response/Periods"][1:]

        x_acc = self.fle["Time Series/X/Original Record/Acceleration"]
        y_acc = self.fle["Time Series/Y/Original Record/Acceleration"]
        rotdpp = ims.rotdpp(x_acc[:], x_acc.attrs["Time-step"],
                            y_acc[:], y_acc.attrs["Time-step"],
>>>>>>> 2be4bd28
                            self.periods, percentile, self.damping)[0]
        dstring = "damping_" + str(int(100.0 * self.damping)).zfill(2)
        nvals = len(rotdpp["Pseudo-Acceleration"])
        # Acceleration
        if not "Acceleration" in self.fle["IMS/H/Spectra/Response"]:
            acc_grp = self.fle["IMS/H/Spectra/Response"].create_group(
                "Acceleration")
        else:
            acc_grp = self.fle["IMS/H/Spectra/Response/Acceleration"]
        acc_cmp_grp = acc_grp.create_group("RotD" + 
                                           str(int(percentile)).zfill(2))
        acc_dset = acc_cmp_grp.create_dataset(dstring, (nvals,), dtype=float)
        acc_dset.attrs["Units"] = "cm/s/s"
        acc_dset[:] = rotdpp["Pseudo-Acceleration"]
        self._add_periods()


class AddGMRotIppSpectrum(AddResponseSpectrum):
    """
    Adds the GMRotIpp spectrum to the database
    """
    def add_data(self, percentile=50.0):
        """
        :param float percentile:
            Percentile (pp)
        """
        if len(self.periods) == 0:
<<<<<<< HEAD
            self.periods = _valueof(self.fle["IMS/X/Spectra/Response/Periods"])[1:]

        x_acc = self.fle["Time Series/X/Original Record/Acceleration"]
        y_acc = self.fle["Time Series/Y/Original Record/Acceleration"]
        sa_hor = ims.gmrotipp(_valueof(x_acc), x_acc.attrs["Time-step"],
                              _valueof(y_acc), y_acc.attrs["Time-step"],
=======
            self.periods = self.fle["IMS/X/Spectra/Response/Periods"][1:]

        x_acc = self.fle["Time Series/X/Original Record/Acceleration"]
        y_acc = self.fle["Time Series/Y/Original Record/Acceleration"]
        sa_hor = ims.gmrotipp(x_acc[:], x_acc.attrs["Time-step"],
                              y_acc[:], y_acc.attrs["Time-step"],
>>>>>>> 2be4bd28
                              self.periods, percentile, self.damping)
        nvals = len(sa_hor["Acceleration"])
        dstring = "damping_" + str(int(100.0 * self.damping)).zfill(2)
        # Acceleration
        self._build_group("IMS/H/Spectra/Response", "Acceleration", 
                          "Acceleration", sa_hor, nvals, "cm/s/s", dstring)
        # Velocity
        self._build_group("IMS/H/Spectra/Response", "Velocity", 
                          "Velocity", sa_hor, nvals, "cm/s", dstring)
        # Displacement
        self._build_group("IMS/H/Spectra/Response", "Displacement", 
                          "Displacement", sa_hor, nvals, "cm", dstring)
        # Pseudo-Acceletaion
        self._build_group("IMS/H/Spectra/Response", "PSA", 
                          "Pseudo-Acceleration", sa_hor, nvals,
                          "cm/s/s", dstring)
        # Pseudo-Velocity
        self._build_group("IMS/H/Spectra/Response", "PSV", 
                          "Pseudo-Velocity", sa_hor, nvals, "cm/s", dstring)
        self._add_periods()


SPECTRUM_COMBINATION = {"Geometric": AddResponseSpectrum,
                        "Arithmetic": AddResponseSpectrum,  
                        "Envelope": AddResponseSpectrum,  
                        "Larger PGA": AddResponseSpectrum} 


def add_horizontal_im(database, intensity_measures, component="Geometric",
        damping="05", periods=[]):
    """
    For a database this adds the resultant horizontal components to the
    hdf databse for each record
    :param database:
        Strong motion databse as instance of :class:
        smtk.sm_database.GroundMotionDatabase
    :param list intensity_measures:
        List of strings of intensity measures
    :param str Geometric:
        For scalar measures only, defines the resultant horizontal component
    :param str damping:
        Percentile damping
    :param list/np.ndarray periods:
        Periods
    """
    nrecs = len(database.records)
    for iloc, record in enumerate(database.records):
        print("Processing %s (Record %s of %s)" % (record.datafile, 
                                                   iloc + 1,
                                                   nrecs))
        fle = h5py.File(record.datafile, "r+")
        add_recursive_nameset(fle, "IMS/H/Spectra/Response")
        fle["IMS/H/"].create_group("Scalar")
        for intensity_measure in intensity_measures:
            if len(intensity_measure.split("GMRotI")) > 1:
                # GMRotIpp
                percentile = float(intensity_measure.split("GMRotI")[1])
                i_m = AddGMRotIppSpectrum(fle, intensity_measure, periods, 
                                          float(damping) / 100.)
                i_m.add_data(percentile)
            elif len(intensity_measure.split("GMRotD")) > 1:
                # GMRotDpp
                percentile = float(intensity_measure.split("GMRotD")[1])
                i_m = AddGMRotDppSpectrum(fle, intensity_measure, periods, 
                                          float(damping) / 100.)
                i_m.add_data(percentile)
            elif len(intensity_measure.split("RotD")) > 1:
                # RotDpp
                percentile = float(intensity_measure.split("RotD")[1])
                i_m = AddRotDppSpectrum(fle, intensity_measure, periods, 
                                          float(damping) / 100.)
                i_m.add_data(percentile)
            elif intensity_measure in SCALAR_IMS:
                # Is a scalar value
                i_m = SCALAR_IM_COMBINATION[intensity_measure](fle,
                    component,
                    periods,
                    float(damping) / 100.)
                i_m.add_data()
            elif intensity_measure in SPECTRAL_IMS:
                # Is a normal spectrum combination
                i_m = SPECTRUM_COMBINATION[intensity_measure](fle,
                    component,
                    periods,
                    float(damping) / 100.)
                i_m.add_data()
            else:
                raise ValueError("Unrecognised Intensity Measure!")
        fle.close()<|MERGE_RESOLUTION|>--- conflicted
+++ resolved
@@ -58,18 +58,6 @@
             if imt in fname:
                 scalar_fieldnames.append((fname, imt))
     return scalar_fieldnames, spectra_fieldnames, np.array(periods)
-
-
-def _valueof(hdf5dataset):
-    """Get the value from the given HDFDataset, cross-compatible with
-    h5py > 2.9 where the value attribute was deprecated
-    """
-    try:
-        return hdf5dataset.value
-    except AttributeError:
-        return hdf5dataset[()]  # https://stackoverflow.com/a/67409920
-        # Note: x[()] returns a scalar if x is zero dimensional and a view
-        # otherwise
 
 
 class SMDatabaseBuilder(object):
@@ -377,15 +365,9 @@
             pgd_dset = grp_scalar.create_dataset("PGD", (1,), dtype="f")
             pgd_dset.attrs["Units"] = "cm"
             locn = "/".join(["Time Series", key, "Original Record"])
-<<<<<<< HEAD
-            pga_dset[:] = np.max(np.fabs(_valueof(fle[locn + "/Acceleration"])))
-            pgv_dset[:] = np.max(np.fabs(_valueof(fle[locn + "/Velocity"])))
-            pgd_dset[:] = np.max(np.fabs(_valueof(fle[locn + "/Displacement"])))
-=======
             pga_dset[:] = np.max(np.fabs(fle[locn + "/Acceleration"][:]))
             pgv_dset[:] = np.max(np.fabs(fle[locn + "/Velocity"][:]))
             pgd_dset[:] = np.max(np.fabs(fle[locn + "/Displacement"][:]))
->>>>>>> 2be4bd28
 
     def build_spectra_hdf5(self, fle, data):
         """
@@ -524,22 +506,14 @@
                 "Time Series/X/Original Record/Acceleration",
                 "IMS/X/Scalar")
         else:
-<<<<<<< HEAD
-            x_pga = _valueof(self.fle["IMS/X/Scalar/PGA"])
-=======
             x_pga = self.fle["IMS/X/Scalar/PGA"][()]
->>>>>>> 2be4bd28
 
         if "PGA" not in self.fle["IMS/Y/Scalar"]:
             y_pga = self._get_pga_from_time_series(
                 "Time Series/Y/Original Record/Acceleration",
                 "IMS/Y/Scalar")
         else:
-<<<<<<< HEAD
-            y_pga = _valueof(self.fle["IMS/Y/Scalar/PGA"])
-=======
             y_pga = self.fle["IMS/Y/Scalar/PGA"][()]
->>>>>>> 2be4bd28
 
         h_pga = self.fle["IMS/H/Scalar"].create_dataset("PGA", (1,),
                                                         dtype=float)
@@ -552,11 +526,7 @@
         If PGA is not found as an attribute of the X or Y dataset then
         this extracts them from the time series.
         """
-<<<<<<< HEAD
-        pga = np.max(np.fabs(_valueof(self.fle[time_series_location])))
-=======
         pga = np.max(np.fabs(self.fle[time_series_location][()]))
->>>>>>> 2be4bd28
         pga_dset = self.fle[target_location].create_dataset("PGA", (1,),
                                                             dtype=float)
         pga_dset.attrs["Units"] = "cm/s/s"
@@ -578,22 +548,14 @@
                 "Time Series/X/Original Record/",
                 "IMS/X/Scalar")
         else:
-<<<<<<< HEAD
-            x_pgv = _valueof(self.fle["IMS/X/Scalar/PGV"])
-=======
             x_pgv = self.fle["IMS/X/Scalar/PGV"][()]
->>>>>>> 2be4bd28
 
         if "PGV" not in self.fle["IMS/Y/Scalar"]:
             y_pgv = self._get_pgv_from_time_series(
                 "Time Series/Y/Original Record",
                 "IMS/Y/Scalar")
         else:
-<<<<<<< HEAD
-            y_pgv = _valueof(self.fle["IMS/Y/Scalar/PGV"])
-=======
             y_pgv = self.fle["IMS/Y/Scalar/PGV"][()]
->>>>>>> 2be4bd28
 
         h_pgv = self.fle["IMS/H/Scalar"].create_dataset("PGV", (1,),
                                                         dtype=float)
@@ -611,12 +573,7 @@
             # Add velocity to the record
             velocity, _ = ims.get_velocity_displacement(
                 self.fle[accel_loc].attrs["Time-step"],
-<<<<<<< HEAD
-                _valueof(self.fle[accel_loc])
-            )
-=======
                 self.fle[accel_loc][()])
->>>>>>> 2be4bd28
 
             vel_dset = self.fle[time_series_location].create_dataset(
                 "Velocity",
@@ -624,11 +581,7 @@
                 dtype=float)
 
         else:
-<<<<<<< HEAD
-            velocity = _valueof(self.fle[time_series_location + "/Velocity"])
-=======
             velocity = self.fle[time_series_location + "/Velocity"][()]
->>>>>>> 2be4bd28
 
         pgv = np.max(np.fabs(velocity))
         pgv_dset = self.fle[target_location].create_dataset("PGV", (1,),
@@ -651,15 +604,6 @@
         Adds the response spectrum
         """
         if len(self.periods) == 0:
-<<<<<<< HEAD
-            self.periods = _valueof(self.fle["IMS/X/Spectra/Response/Periods"])[1:]
-
-        x_acc = self.fle["Time Series/X/Original Record/Acceleration"]
-        y_acc = self.fle["Time Series/Y/Original Record/Acceleration"]
-        sax, say = ims.get_response_spectrum_pair(_valueof(x_acc),
-                                                  x_acc.attrs["Time-step"],
-                                                  _valueof(y_acc),
-=======
             self.periods = self.fle["IMS/X/Spectra/Response/Periods"][1:]
 
         x_acc = self.fle["Time Series/X/Original Record/Acceleration"]
@@ -667,7 +611,6 @@
         sax, say = ims.get_response_spectrum_pair(x_acc[:],
                                                   x_acc.attrs["Time-step"],
                                                   y_acc[:],
->>>>>>> 2be4bd28
                                                   y_acc.attrs["Time-step"],
                                                   self.periods,
                                                   self.damping)
@@ -728,22 +671,13 @@
             Percentile (pp)
         """
         if len(self.periods) == 0:
-<<<<<<< HEAD
-            self.periods = _valueof(self.fle["IMS/X/Spectra/Response/Periods"])[1:]
-=======
             self.periods = self.fle["IMS/X/Spectra/Response/Periods"][1:]
->>>>>>> 2be4bd28
 
         x_acc = self.fle["Time Series/X/Original Record/Acceleration"]
         y_acc = self.fle["Time Series/Y/Original Record/Acceleration"]
 
-<<<<<<< HEAD
-        gmrotdpp = ims.gmrotdpp(_valueof(x_acc), x_acc.attrs["Time-step"],
-                                _valueof(y_acc), y_acc.attrs["Time-step"],
-=======
         gmrotdpp = ims.gmrotdpp(x_acc[:], x_acc.attrs["Time-step"],
                                 y_acc[:], y_acc.attrs["Time-step"],
->>>>>>> 2be4bd28
                                 self.periods, percentile, self.damping)
         dstring = "damping_" + str(int(100.0 * self.damping)).zfill(2)
         nvals = len(gmrotdpp)
@@ -771,21 +705,12 @@
             Percentile (pp)
         """
         if len(self.periods) == 0:
-<<<<<<< HEAD
-            self.periods = _valueof(self.fle["IMS/X/Spectra/Response/Periods"])[1:]
-
-        x_acc = self.fle["Time Series/X/Original Record/Acceleration"]
-        y_acc = self.fle["Time Series/Y/Original Record/Acceleration"]
-        rotdpp = ims.rotdpp(_valueof(x_acc), x_acc.attrs["Time-step"],
-                            _valueof(y_acc), y_acc.attrs["Time-step"],
-=======
             self.periods = self.fle["IMS/X/Spectra/Response/Periods"][1:]
 
         x_acc = self.fle["Time Series/X/Original Record/Acceleration"]
         y_acc = self.fle["Time Series/Y/Original Record/Acceleration"]
         rotdpp = ims.rotdpp(x_acc[:], x_acc.attrs["Time-step"],
                             y_acc[:], y_acc.attrs["Time-step"],
->>>>>>> 2be4bd28
                             self.periods, percentile, self.damping)[0]
         dstring = "damping_" + str(int(100.0 * self.damping)).zfill(2)
         nvals = len(rotdpp["Pseudo-Acceleration"])
@@ -813,21 +738,12 @@
             Percentile (pp)
         """
         if len(self.periods) == 0:
-<<<<<<< HEAD
-            self.periods = _valueof(self.fle["IMS/X/Spectra/Response/Periods"])[1:]
-
-        x_acc = self.fle["Time Series/X/Original Record/Acceleration"]
-        y_acc = self.fle["Time Series/Y/Original Record/Acceleration"]
-        sa_hor = ims.gmrotipp(_valueof(x_acc), x_acc.attrs["Time-step"],
-                              _valueof(y_acc), y_acc.attrs["Time-step"],
-=======
             self.periods = self.fle["IMS/X/Spectra/Response/Periods"][1:]
 
         x_acc = self.fle["Time Series/X/Original Record/Acceleration"]
         y_acc = self.fle["Time Series/Y/Original Record/Acceleration"]
         sa_hor = ims.gmrotipp(x_acc[:], x_acc.attrs["Time-step"],
                               y_acc[:], y_acc.attrs["Time-step"],
->>>>>>> 2be4bd28
                               self.periods, percentile, self.damping)
         nvals = len(sa_hor["Acceleration"])
         dstring = "damping_" + str(int(100.0 * self.damping)).zfill(2)
