#!/usr/bin/env python
# -*- coding: utf-8 -*-
# vim: tabstop=4 shiftwidth=4 softtabstop=4
#
# Copyright (C) 2014-2017 GEM Foundation and G. Weatherill
#
# OpenQuake is free software: you can redistribute it and/or modify it
# under the terms of the GNU Affero General Public License as published
# by the Free Software Foundation, either version 3 of the License, or
# (at your option) any later version.
#
# OpenQuake is distributed in the hope that it will be useful,
# but WITHOUT ANY WARRANTY; without even the implied warranty of
# MERCHANTABILITY or FITNESS FOR A PARTICULAR PURPOSE.  See the
# GNU Affero General Public License for more details.
#
# You should have received a copy of the GNU Affero General Public License
# along with OpenQuake. If not, see <http://www.gnu.org/licenses/>.

'''
Sets up a simple rupture-site configuration to allow for physical comparison
of GMPEs
'''
<<<<<<< HEAD
import os
import sys
=======

>>>>>>> 502ea2b2
import re
import json
import numpy as np
from collections import Iterable, OrderedDict
from cycler import cycler
from math import floor, ceil
import matplotlib
from copy import deepcopy
import matplotlib.pyplot as plt
from openquake.hazardlib import gsim, imt
from openquake.hazardlib.gsim.base import RuptureContext
from openquake.hazardlib.gsim.gmpe_table import GMPETable
from openquake.hazardlib.scalerel.wc1994 import WC1994
from smtk.sm_utils import _save_image_tight
import smtk.trellis.trellis_utils as utils
from smtk.trellis.configure import GSIMRupture, DEFAULT_POINT

# Default - defines a 21 color and line-type cycle
matplotlib.rcParams["axes.prop_cycle"] = \
    cycler(u'color', ['b', 'g', 'r', 'c', 'm', 'y', 'k',
                      'b', 'g', 'r', 'c', 'm', 'y', 'k',
                      'b', 'g', 'r', 'c', 'm', 'y', 'k',
                      'b', 'g', 'r', 'c', 'm', 'y', 'k']) +\
    cycler(u'linestyle', ["-", "-", "-", "-", "-", "-", "-",
                          "--", "--", "--", "--", "--", "--", "--",
                          "-.", "-.", "-.", "-.", "-.", "-.", "-.",
                          ":", ":", ":", ":", ":", ":", ":"])

# Get a list of the available GSIMs
AVAILABLE_GSIMS = gsim.get_available_gsims()

# Generic dictionary of parameters needed for a trellis calculation
PARAM_DICT = {'magnitudes': [],
              'distances': [],
              'distance_type': 'rjb',
              'vs30': [],
              'strike': None,
              'dip': None,
              'rake': None,
              'ztor': None,
              'hypocentre_location': (0.5, 0.5),
              'hypo_loc': (0.5, 0.5),
              'msr': WC1994()}

# Defines the plotting units for given intensitiy measure type
PLOT_UNITS = {'PGA': 'g',
              'PGV': 'cm/s',
              'SA': 'g',
              'SD': 'cm',
              'IA': 'm/s',
              'CSV': 'g-sec',
              'RSD': 's',
              'MMI': ''}

# Verbose label for each given distance type
DISTANCE_LABEL_MAP = {'repi': 'Epicentral Dist.',
                      'rhypo': 'Hypocentral Dist.',
                      'rjb': 'Joyner-Boore Dist.',
                      'rrup': 'Rupture Dist.',
                      'rx': 'Rx Dist.'}

# Default figure size
FIG_SIZE = (7, 5)


# RESET Axes tick labels
matplotlib.rc("xtick", labelsize=12)
matplotlib.rc("ytick", labelsize=12)


def simplify_contexts(rupture):
    """
    Reduce a rupture to a set of basic openquake context objects
    :returns:
        openquake.hazardlib.gsim.base.SitesContext
        openquake.hazardlib.gsim.base.DistancesContexts
        openquake.hazardlib.gsim.base.RuptureContext
    """
    sctx, rctx, dctx = rupture.get_gsim_contexts()
    sctx.__dict__.update(rctx.__dict__)
    for val in dctx.__dict__:
        if getattr(dctx, val) is not None:
            setattr(dctx, val, getattr(dctx, val)[0])
    return sctx.__dict__, rctx.__dict__, dctx.__dict__


def _get_gmpe_name(gsim):
    """
    Returns the name of the GMPE given an instance of the class
    """
    if gsim.__class__.__name__.startswith("GMPETable"):
        match = re.match(r'^GMPETable\(([^)]+?)\)$', str(gsim))
        filepath = match.group(1).split("=")[1][1:-1]
        return os.path.splitext(filepath.split("/")[-1])[0]
    else:
        return gsim.__class__.__name__


def _check_gsim_list(gsim_list):
    """
    Checks the list of GSIM models and returns an instance of the
    openquake.hazardlib.gsim class. Raises error if GSIM is not supported in
    OpenQuake
    :param list gsim_list:
        List of GSIM names (str)
    """
    output_gsims = []
    for gs in gsim_list:
        if gs.startswith("GMPETable"):
            # Get filename
            match = re.match(r'^GMPETable\(([^)]+?)\)$', gs)
            filepath = match.group(1).split("=")[1]
            output_gsims.append(GMPETable(gmpe_table=filepath))
        elif gs not in AVAILABLE_GSIMS:
            raise ValueError('%s Not supported by OpenQuake' % gs)
        else:
            output_gsims.append(AVAILABLE_GSIMS[gs]())
    return output_gsims


def _get_imts(imts):
    """
    Reads a list of IMT strings and returns the corresponding
    openquake.hazardlib.imt class
    :param list imts:
        List of IMTs(str)
    """
    out_imts = []
    for imtl in imts:
        out_imts.append(imt.from_string(imtl))
    return out_imts


class BaseTrellis(object):
    """
    Base class for holding functions related to the trellis plotting
    :param list or np.ndarray magnitudes:
        List of rupture magnitudes
    :param dict distances:
        Dictionary of distance measures as a set of np.ndarrays -
        {'repi', np.ndarray,
         'rjb': np.ndarray,
         'rrup': np.ndarray,
         'rhypo': np.ndarray}
        The number of elements in all arrays must be equal
    :param list gsims:
        List of instance of the openquake.hazardlib.gsim classes to represent
        GMPEs
    :param list imts:
        List of intensity measures
    :param dctx:
        Distance context as instance of :class:
            openquake.hazardlib.gsim.base.DistancesContext
    :param rctx:
        Rupture context as instance of :class:
            openquake.hazardlib.gsim.base.RuptureContext
    :param sctx:
        Rupture context as instance of :class:
            openquake.hazardlib.gsim.base.SitesContext
    :param int nsites:
        Number of sites
    :param str stddevs:
        Standard deviation types
    :param str filename:
        Name of output file for exporting the figure
    :param str filetype:
        String to indicate file type for exporting the figure
    :param int dpi:
        Dots per inch for export figure
    :param str plot_type:
        Type of plot (only used in distance Trellis)
    :param str distance_type:
        Type of source-site distance to be used in distances trellis
    :param tuple figure_size:
        Size of figure (passed to Matplotlib pyplot.figure() function)
    :param tuple xlim:
        Limits on the x-axis (will apply to all subplot axes)
    :param tuple ylim:
        Limits on the y-axis (will apply to all subplot axes)
    :param float legend_fontsize:
        Controls the fontsize of the legend (default 14)
    :param int ncol:
        Number of columns for the legend (default 1)
    """

    def __init__(self, magnitudes, distances, gsims, imts, params,
                 stddevs="Total", rupture=None, **kwargs):
        """
        """
        # Set default keyword arguments
        kwargs.setdefault('filename', None)
        kwargs.setdefault('filetype', "png")
        kwargs.setdefault('dpi', 300)
        kwargs.setdefault('plot_type', "loglog")
        kwargs.setdefault('distance_type', "rjb")
        kwargs.setdefault('figure_size', FIG_SIZE)
        kwargs.setdefault('xlim', None)
        kwargs.setdefault('ylim', None)
        kwargs.setdefault("legend_fontsize", 14)
        kwargs.setdefault("ncol", 1)
        self.rupture = rupture
        self.magnitudes = magnitudes
        self.distances = distances
        self.gsims = _check_gsim_list(gsims)
        self.params = params
        self.imts = imts
        self.dctx = None
        self.rctx = None
        self.sctx = None
        self.nsites = 0
        self._preprocess_distances()
        self._preprocess_ruptures()
        self._preprocess_sites()
        self.stddevs = stddevs
        self.filename = kwargs['filename']
        self.filetype = kwargs['filetype']
        self.dpi = kwargs['dpi']
        self.plot_type = kwargs['plot_type']
        self.distance_type = kwargs['distance_type']
        self.figure_size = kwargs["figure_size"]
        self.xlim = kwargs["xlim"]
        self.ylim = kwargs["ylim"]
        self.legend_fontsize = kwargs["legend_fontsize"]
        self.ncol = kwargs["ncol"]

    def _preprocess_distances(self):
        """
        Preprocesses the input distances to check that all the necessary
        distance types required by the GSIMS are found in the
        DistancesContext()
        """
        self.dctx = gsim.base.DistancesContext()
        required_dists = []
        for gmpe in self.gsims:
            gsim_distances = [dist for dist in gmpe.REQUIRES_DISTANCES]
            for dist in gsim_distances:
                if dist not in self.distances:
                    raise ValueError('GMPE %s requires distance type %s'
                                     % (_get_gmpe_name(gmpe), dist))
                if dist not in required_dists:
                    required_dists.append(dist)
        dist_check = False
        for dist in required_dists:
            if dist_check and not (len(self.distances[dist]) == self.nsites):
                raise ValueError("Distances arrays not equal length!")
            else:
                self.nsites = len(self.distances[dist])
                dist_check = True
            setattr(self.dctx, dist, self.distances[dist])

    def _preprocess_ruptures(self):
        """
        Preprocesses rupture parameters to ensure all the necessary rupture
        information for the GSIMS is found in the input parameters
        """
        self.rctx = []
        if (not isinstance(self.magnitudes, list) and not
                isinstance(self.magnitudes, np.ndarray)):
            self.magnitudes = np.array(self.magnitudes)
        # Get all required rupture attributes
        required_attributes = []
        for gmpe in self.gsims:
            rup_params = [param for param in gmpe.REQUIRES_RUPTURE_PARAMETERS]
            for param in rup_params:
                if param == 'mag':
                    continue
                elif param not in self.params:
                    raise ValueError("GMPE %s requires rupture parameter %s"
                                     % (_get_gmpe_name(gmpe), param))
                elif param not in required_attributes:
                    required_attributes.append(param)
                else:
                    pass
        for mag in self.magnitudes:
            rup = gsim.base.RuptureContext()
            setattr(rup, 'mag', mag)
            for attr in required_attributes:
                setattr(rup, attr, self.params[attr])
            self.rctx.append(rup)

    def _preprocess_sites(self):
        """
        Preprocesses site parameters to ensure all the necessary rupture
        information for the GSIMS is found in the input parameters
        """
        slots = set()
        for gmpe in self.gsims:
            slots.update(gmpe.REQUIRES_SITES_PARAMETERS)
        self.sctx = gsim.base.SitesContext(slots=slots)
        required_attributes = []
        for gmpe in self.gsims:
            site_params = [param for param in gmpe.REQUIRES_SITES_PARAMETERS]
            for param in site_params:
                if param not in self.params:
                    raise ValueError("GMPE %s requires site parameter %s"
                                     % (_get_gmpe_name(gmpe), param))
                elif param not in required_attributes:
                    required_attributes.append(param)
                else:
                    pass
        for param in required_attributes:
            if isinstance(self.params[param], float):
                setattr(self.sctx, param,
                        self.params[param] * np.ones(self.nsites, dtype=float))

            if isinstance(self.params[param], bool):
                if self.params[param]:
                    setattr(self.sctx, param, self.params[param] * 
                               np.ones(self.nsites, dtype=bool))
                else:
                    setattr(self.sctx, param, self.params[param] * 
                               np.zeros(self.nsites, dtype=bool))
            elif isinstance(self.params[param], Iterable):
                if not len(self.params[param]) == self.nsites:
                    raise ValueError("Length of sites value %s not equal to"
                                     " number of sites %" % (param,
                                                             self.nsites))
                setattr(self.sctx, param, self.params[param])
            else:
                pass

    @classmethod
    def from_rupture_model(cls, rupture, gsims, imts, stddevs='Total',
                           **kwargs):
        """
        Constructs the Base Trellis Class from a rupture model
        :param rupture:
            Rupture as instance of the :class:
            smtk.trellis.configure.GSIMRupture
        """
        kwargs.setdefault('filename', None)
        kwargs.setdefault('filetype', "png")
        kwargs.setdefault('dpi', 300)
        kwargs.setdefault('plot_type', "loglog")
        kwargs.setdefault('distance_type', "rjb")
        kwargs.setdefault('xlim', None)
        kwargs.setdefault('ylim', None)
        assert isinstance(rupture, GSIMRupture)
        magnitudes = [rupture.magnitude]
        sctx, rctx, dctx = rupture.get_gsim_contexts()
        # Create distances dictionary
        distances = {}
        for key in dctx._slots_:
            distances[key] = getattr(dctx, key)
        # Add all other parameters to the dictionary
        params = {}
        for key in rctx._slots_:
            params[key] = getattr(rctx, key)
        for key in sctx._slots_:
            params[key] = getattr(sctx, key)
        return cls(magnitudes, distances, gsims, imts, params, stddevs,
                   rupture=rupture, **kwargs)

    def plot(self):
        """
        Creates the plot!
        """
        raise NotImplementedError("Cannot create plot of base class!")

    def _get_ylabel(self, imt):
        """
        Returns the label for plotting on a y axis
        """
        raise NotImplementedError


class MagnitudeIMTTrellis(BaseTrellis):
    """
    Class to generate plots showing the scaling of a set of IMTs with
    magnitude
    """
    def __init__(self, magnitudes, distances, gsims, imts, params,
                 stddevs="Total", **kwargs):
        """
        Instantiate with list of magnitude and the corresponding distances
        given in a dictionary
        """
        for key in distances:
            if isinstance(distances[key], float):
                distances[key] = np.array([distances[key]])
        super(MagnitudeIMTTrellis, self).__init__(
            magnitudes, distances, gsims, imts, params, stddevs, **kwargs)

    @classmethod
    def from_rupture_properties(cls, properties, magnitudes, distance,
                                gsims, imts, stddevs='Total', **kwargs):
        '''Constructs the Base Trellis Class from a dictionary of
        properties. In this class, this method is simply an alias of
        `from_rupture_model`
        '''
        return cls.from_rupture_model(properties, magnitudes, distance,
                                      gsims, imts, stddevs=stddevs,
                                      **kwargs)

    @classmethod
    def from_rupture_model(cls, properties, magnitudes, distance, gsims, imts,
                           stddevs='Total', **kwargs):
        """
        Implements the magnitude trellis from a dictionary of properties,
        magnitudes and distance
        """
        kwargs.setdefault('filename', None)
        kwargs.setdefault('filetype', "png")
        kwargs.setdefault('dpi', 300)
        kwargs.setdefault('plot_type', "loglog")
        kwargs.setdefault('distance_type', "rjb")
        kwargs.setdefault('xlim', None)
        kwargs.setdefault('ylim', None)
        # Properties
        properties.setdefault("tectonic_region", "Active Shallow Crust")
        properties.setdefault("rake", 0.)
        properties.setdefault("ztor", 0.)
        properties.setdefault("strike", 0.)
        properties.setdefault("msr", WC1994())
        properties.setdefault("initial_point", DEFAULT_POINT)
        properties.setdefault("hypocentre_location", None)
        properties.setdefault("line_azimuth", 90.)
        properties.setdefault("origin_point", (0.5, 0.5))
        properties.setdefault("vs30measured", True)
        properties.setdefault("z1pt0", None)
        properties.setdefault("z2pt5", None)
        properties.setdefault("backarc", False)
        properties.setdefault("distance_type", "rrup")
        # Define a basic rupture configuration
        rup = GSIMRupture(magnitudes[0], properties["dip"],
                          properties["aspect"], properties["tectonic_region"],
                          properties["rake"], properties["ztor"],
                          properties["strike"], properties["msr"],
                          properties["initial_point"],
                          properties["hypocentre_location"])
        # Add the target sites
        _ = rup.get_target_sites_point(distance, properties['distance_type'],
                                       properties["vs30"],
                                       properties["line_azimuth"],
                                       properties["origin_point"],
                                       properties["vs30measured"],
                                       properties["z1pt0"],
                                       properties["z2pt5"],
                                       properties["backarc"])
        # Get the contexts
        sctx, rctx, dctx = rup.get_gsim_contexts()
        # Create an equivalent 'params' dictionary by merging the site and
        # rupture properties
        sctx.__dict__.update(rctx.__dict__)
        for val in dctx.__dict__:
            if getattr(dctx, val) is not None:
                setattr(dctx, val, getattr(dctx, val)[0])
        return cls(magnitudes, dctx.__dict__, gsims, imts, sctx.__dict__,
                   **kwargs)

    def plot(self):
        fig = self.get_fig()
        fig.show()

    def get_fig(self):
        """
        Creates the trellis plot!
        """
        # Determine the optimum number of rows and columns
        nrow, ncol = utils.best_subplot_dimensions(len(self.imts))
        # Get means and standard deviations
        gmvs = self.get_ground_motion_values()
        fig = plt.figure(figsize=self.figure_size)
        fig.set_tight_layout(True)
        row_loc = 0
        col_loc = 0
        for i_m in self.imts:
            if col_loc == ncol:
                row_loc += 1
                col_loc = 0
            # Construct the plot
            self._build_plot(
                plt.subplot2grid((nrow, ncol), (row_loc, col_loc)), i_m, gmvs)
            col_loc += 1
        # Add legend
        lgd = plt.legend(self.lines,
                         self.labels,
                         loc=3,
                         bbox_to_anchor=(1.1, 0.),
                         fontsize=self.legend_fontsize,
                         ncol=self.ncol)
        _save_image_tight(fig, lgd, self.filename, self.filetype, self.dpi)
        return fig

    def _build_plot(self, ax, i_m, gmvs):
        """
        Plots the lines for a given axis
        :param ax:
            Axes object
        :param str i_m:
            Intensity Measure
        :param dict gmvs:
            Ground Motion Values Dictionary
        """
        self.labels = []
        self.lines = []
        for gmpe in self.gsims:
            gmpe_name = _get_gmpe_name(gmpe)
            self.labels.append(gmpe_name)
            line, = ax.semilogy(self.magnitudes, gmvs[gmpe_name][i_m][:, 0],
                                linewidth=2.0, label=gmpe_name)
            self.lines.append(line)
            ax.grid(True)
            if isinstance(self.xlim, tuple):
                ax.set_xlim(self.xlim[0], self.xlim[1])
            else:
                ax.set_xlim(floor(self.magnitudes[0]),
                            ceil(self.magnitudes[-1]))
            if isinstance(self.ylim, tuple):
                ax.set_ylim(self.ylim[0], self.ylim[1])
            self._set_labels(i_m, ax)

    def _set_labels(self, i_m, ax):
        """
        Sets the labels on the specified axes
        """
        ax.set_xlabel("Magnitude", fontsize=16)
        ax.set_ylabel(self._get_ylabel(i_m), fontsize=16)

    def _get_ylabel(self, i_m):
        """
        Return the y-label for the magnitude IMT trellis
        """
        if 'SA(' in i_m:
            units = PLOT_UNITS['SA']
        else:
            units = PLOT_UNITS[i_m]
        return "Median {:s} ({:s})".format(i_m, units)

    def to_dict(self):
        """
        Parse the ground motion values to a dictionary
        """
        gmvs = self.get_ground_motion_values()
        nrow, ncol = utils.best_subplot_dimensions(len(self.imts))
        gmv_dict = OrderedDict([
            ("xvalues", self.magnitudes.tolist()),
            ("xlabel", "Magnitude")])
        nvals = len(self.magnitudes)
        gmv_dict["figures"] = []
        row_loc = 0
        col_loc = 0
        for imt in self.imts:
            if col_loc == ncol:
                row_loc += 1
                col_loc = 0
            # Set the dictionary of y-values
            ydict = {"ylabel": self._get_ylabel(imt),
                     "row": row_loc,
                     "column": col_loc,
                     "yvalues": OrderedDict([])}
            for gsim in gmvs:
                if not len(gmvs[gsim][imt]):
                    # GSIM missing, set None
                    ydict["yvalues"][gsim] = [None for i in range(nvals)]
                    continue
                iml_to_list = []
                for val in gmvs[gsim][imt].flatten().tolist():
                    if np.isnan(val) or (val < 0.0):
                        iml_to_list.append(None)
                    else:
                        iml_to_list.append(val)
                    ydict["yvalues"][gsim] = iml_to_list
            gmv_dict["figures"].append(ydict)
            col_loc += 1
        return gmv_dict

    def to_json(self):
        """
        Serializes the ground motion values to json
        """
        return json.dumps(self.to_dict())

    def get_ground_motion_values(self):
        """
        Runs the GMPE calculations to retreive ground motion values
        :returns:
            Nested dictionary of values
            {'GMPE1': {'IM1': , 'IM2': },
             'GMPE2': {'IM1': , 'IM2': }}
        """
        gmvs = OrderedDict()
        for gmpe in self.gsims:
            gmpe_name = _get_gmpe_name(gmpe)
            gmvs.update([(gmpe_name, {})])
            for i_m in self.imts:
                gmvs[gmpe_name][i_m] = np.zeros(
                    [len(self.rctx), self.nsites], dtype=float)
                for iloc, rct in enumerate(self.rctx):
                    try:
                        means, _ = gmpe.get_mean_and_stddevs(
                            self.sctx,
                            rct,
                            self.dctx,
                            imt.from_string(i_m),
                            [self.stddevs])

                        gmvs[gmpe_name][i_m][iloc, :] = \
                            np.exp(means)
                    except (KeyError, ValueError):
                        gmvs[gmpe_name][i_m] = np.array([], dtype=float)
                        break
        return gmvs

    def pretty_print(self, filename=None, sep=","):
        """
        Format the ground motion for printing to file or to screen
        :param str filename:
            Path to file
        :param str sep:
            Separator character
        """
        if filename:
            fid = open(filename, "w")
        else:
            fid = sys.stdout
        # Print Meta information
        self._write_pprint_header_line(fid, sep)
        # Print Distances
        distance_str = sep.join(["{:s}{:s}{:s}".format(key, sep, str(val[0]))
                                 for (key, val) in self.dctx.items()])
        fid.write("Distances%s%s\n" % (sep, distance_str))
        # Loop over IMTs
        gmvs = self.get_ground_motion_values()
        for imt in self.imts:
            fid.write("%s\n" % imt)
            header_str = "Magnitude" + sep + sep.join([_get_gmpe_name(gsim)
                                                       for gsim in self.gsims])
            fid.write("%s\n" % header_str)
            for i, mag in enumerate(self.magnitudes):
                data_string = sep.join(["{:.8f}".format(
                     gmvs[_get_gmpe_name(gsim)][imt][i, 0])
                     for gsim in self.gsims])
                fid.write("{:s}{:s}{:s}\n".format(str(mag), sep, data_string))
            fid.write("====================================================\n")
        if filename:
            fid.close()

    def _write_pprint_header_line(self, fid, sep=","):
        """
        Write the header lines of the pretty print function
        """
        fid.write("Magnitude IMT Trellis\n")
        fid.write("%s\n" % sep.join([
            "{:s}{:s}{:s}".format(key, sep, str(val))
            for (key, val) in self.params.items()]))


class MagnitudeSigmaIMTTrellis(MagnitudeIMTTrellis):
    """
    Creates the Trellis plot for the standard deviations
    """
    
    def _build_plot(self, ax, i_m, gmvs):
        """
        Plots the lines for a given axis
        :param ax:
            Axes object
        :param str i_m:
            Intensity Measure
        :param dict gmvs:
            Ground Motion Values Dictionary
        """
        self.labels = []
        self.lines = []
        for gmpe in self.gsims:
            gmpe_name = _get_gmpe_name(gmpe)
            self.labels.append(gmpe_name)
            line, = ax.plot(self.magnitudes,
                            gmvs[gmpe_name][i_m][:, 0],
                            linewidth=2.0,
                            label=gmpe_name)
            self.lines.append(line)
            ax.grid(True)
            if isinstance(self.xlim, tuple):
                ax.set_xlim(self.xlim[0], self.xlim[1])
            else:
                ax.set_xlim(floor(self.magnitudes[0]),
                            ceil(self.magnitudes[-1]))
            if isinstance(self.ylim, tuple):
                ax.set_ylim(self.ylim[0], self.ylim[1])
            self._set_labels(i_m, ax)
    
    def get_ground_motion_values(self):
        """
        Runs the GMPE calculations to retreive ground motion values
        :returns:
            Nested dictionary of values
            {'GMPE1': {'IM1': , 'IM2': },
             'GMPE2': {'IM1': , 'IM2': }}
        """
        gmvs = OrderedDict()
        for gmpe in self.gsims:
            gmpe_name = _get_gmpe_name(gmpe)
            gmvs.update([(gmpe_name, {})])
            for i_m in self.imts:
                gmvs[gmpe_name][i_m] = np.zeros([len(self.rctx),
                                                 self.nsites],
                                                 dtype=float)
                for iloc, rct in enumerate(self.rctx):
                    try:
                        _, sigmas = gmpe.get_mean_and_stddevs(
                             self.sctx,
                             rct,
                             self.dctx,
                             imt.from_string(i_m),
                             [self.stddevs])
                        gmvs[gmpe_name][i_m][iloc, :] = sigmas[0]
                    except KeyError:
                        gmvs[gmpe_name][i_m] = np.array([], dtype=float)
                        break

        return gmvs

    def get_ground_motion_values_from_rupture(self):
        """
        """
        gmvs = OrderedDict()
        rctx, dctx, sctx = self._get_context_sets()
        for gmpe in self.gsims:
            gmpe_name = _get_gmpe_name(gmpe)
            gmvs.update([(gmpe_name, {})])
            for i_m in self.imts:
                gmvs[gmpe_name][i_m] = np.zeros(
                    [len(self.rctx), self.nsites], dtype=float)
                for iloc, (rct, dct, sct) in enumerate(zip(rctx, dctx, sctx)):
                    try:
                        _, sigmas = gmpe.get_mean_and_stddevs(
                            sct,
                            rct,
                            dct,
                            imt.from_string(i_m),
                            [self.stddevs])

                        gmvs[gmpe_name][i_m][iloc, :] = sigmas[0]
                    except (KeyError, ValueError):
                        gmvs[gmpe_name][i_m] = np.array([], dtype=float)
                        break
        return gmvs

    def _get_ylabel(self, i_m):
        """
        """
        return self.stddevs + " Std. Dev. ({:s})".format(str(i_m))

    def _set_labels(self, i_m, ax):
        """
        Sets the axes labels
        """
        ax.set_xlabel("Magnitude", fontsize=16)
        ax.set_ylabel(self._get_ylabel(i_m), fontsize=16)
    
    def _write_pprint_header_line(self, fid, sep=","):
        """
        Write the header lines of the pretty print function
        """
        fid.write("Magnitude IMT %s Standard Deviations Trellis\n" %
                  self.stddevs)
        fid.write("%s\n" % sep.join([
            "{:s}{:s}{:s}".format(key, sep, str(val))
            for (key, val) in self.params.items()]))
        
    
class DistanceIMTTrellis(MagnitudeIMTTrellis):
    """
    Trellis class to generate a plot of the GMPE attenuation with distance
    """
    XLABEL = "%s (km)"
    YLABEL = "Median %s (%s)"
    def __init__(self, magnitudes, distances, gsims, imts, params, 
            stddevs="Total", **kwargs):
        """
        Instantiation 
        """
        if isinstance(magnitudes, float):
            magnitudes = [magnitudes]

        super(DistanceIMTTrellis, self).__init__(magnitudes, distances, gsims,
            imts, params, stddevs, **kwargs)

    @classmethod
    def from_rupture_properties(cls, properties, magnitude, distances,
                                gsims, imts, stddevs='Total', **kwargs):
        '''Constructs the Base Trellis Class from a rupture properties.
        It internally creates a Rupture object and calls
        `from_rupture_model`. When not listed, arguments take the same
        values as `from_rupture_model`

        :param distances: a numeric array of chosen distances
        '''
        params = {k: properties[k] for k in ['rake', 'initial_point', 'ztor',
                                             'hypocentre_location', 'strike',
                                             'msr', 'tectonic_region']
                  if k in properties}
        rupture = GSIMRupture(magnitude, properties['dip'],
                              properties['aspect'], **params)

        params = {k: properties[k] for k in ['line_azimuth', 'as_log',
                                             'vs30measured', 'z1pt0', 'z2pt5',
                                             'origin_point', 'backarc']
                  if k in properties}
        rupture.get_target_sites_line_from_given_distances(distances,
                                                           properties['vs30'],
                                                           **params)

        return cls.from_rupture_model(rupture, gsims, imts,
                                      stddevs=stddevs, **kwargs)

    @classmethod
    def from_rupture_model(cls, rupture, gsims, imts, stddevs='Total',
            **kwargs):
        """
        Constructs the Base Trellis Class from a rupture model
        :param rupture:
            Rupture as instance of the :class:
            smtk.trellis.configure.GSIMRupture
        """
        kwargs.setdefault('filename', None)
        kwargs.setdefault('filetype', "png")
        kwargs.setdefault('dpi', 300)
        kwargs.setdefault('plot_type', "loglog")
        kwargs.setdefault('distance_type', "rjb")
        kwargs.setdefault('xlim', None)
        kwargs.setdefault('ylim', None)
        assert isinstance(rupture, GSIMRupture)
        magnitudes = [rupture.magnitude]
        sctx, rctx, dctx = rupture.get_gsim_contexts()
        # Create distances dictionary
        distances = {}
        for key in dctx._slots_:
            distances[key] = getattr(dctx, key)
        # Add all other parameters to the dictionary
        params = {}
        for key in rctx._slots_:
            params[key] = getattr(rctx, key)
        #for key in sctx.__slots__:
        for key in sctx._slots_:
        #for key in ['vs30', 'vs30measured', 'z1pt0', 'z2pt5']:
            params[key] = getattr(sctx, key)
        return cls(magnitudes, distances, gsims, imts, params, stddevs,
                   **kwargs)

    def _build_plot(self, ax, i_m, gmvs):
        """
        Plots the lines for a given axis
        :param ax:
            Axes object
        :param str i_m:
            Intensity Measure
        :param dict gmvs:
            Ground Motion Values Dictionary
        """
        self.labels = []
        self.lines = []
        distance_vals = getattr(self.dctx, self.distance_type)

        assert (self.plot_type=="loglog") or (self.plot_type=="semilogy")
        
        for gmpe in self.gsims:
            gmpe_name = _get_gmpe_name(gmpe)
            self.labels.append(gmpe_name)
            if self.plot_type == "semilogy":
                line, = ax.semilogy(distance_vals,
                                  gmvs[gmpe_name][i_m][0, :],
                                  #'-',
                                  linewidth=2.0,
                                  label=gmpe_name)
                min_x = distance_vals[0]
                max_x = distance_vals[-1]
            else:
                line, = ax.loglog(distance_vals,
                                  gmvs[gmpe_name][i_m][0, :],
                                  #'-',
                                  linewidth=2.0,
                                  label=gmpe_name)
                #min_x = distance_vals[0]
                min_x = 0.5
                max_x = distance_vals[-1]

            self.lines.append(line)
            ax.grid(True)
            #ax.set_title(i_m, fontsize=12)
            if isinstance(self.xlim, tuple):
                ax.set_xlim(self.xlim[0], self.xlim[1])
            else:
                ax.set_xlim(min_x, max_x)
            if isinstance(self.ylim, tuple):
                ax.set_ylim(self.ylim[0], self.ylim[1])  
            self._set_labels(i_m, ax)

    def _set_labels(self, i_m, ax):
        """
        Sets the labels on the specified axes
        """
        ax.set_xlabel("%s (km)" % DISTANCE_LABEL_MAP[self.distance_type],
                      fontsize=16)
        ax.set_ylabel(self._get_ylabel(i_m), fontsize=16)

    def _get_ylabel(self, i_m):
        """
        Returns the y-label for the given IMT
        """
        if 'SA(' in i_m:
            units = PLOT_UNITS['SA']
        else:
            units = PLOT_UNITS[i_m]
        return "Median {:s} ({:s})".format(i_m, units)

    def to_dict(self):
        """
        Parses the ground motion values to a dictionary
        """
        gmvs = self.get_ground_motion_values()
        nrow, ncol = utils.best_subplot_dimensions(len(self.imts))
        dist_label = "{:s} (km)".format(DISTANCE_LABEL_MAP[self.distance_type])
        gmv_dict = OrderedDict([
            ("xvalues", self.distances[self.distance_type].tolist()),
            ("xlabel", dist_label)])
        gmv_dict["figures"] = []
        row_loc = 0
        col_loc = 0
        for imt in self.imts:
            if col_loc == ncol:
                row_loc += 1
                col_loc = 0
            # Set the dictionary of y-values
            ydict = {"ylabel": self._get_ylabel(imt),
                     "row": row_loc,
                     "column": col_loc,
                     "yvalues": OrderedDict([])}
            for gsim in gmvs:
                data  = [None if np.isnan(val) else val
                         for val in gmvs[gsim][imt].flatten()]
                ydict["yvalues"][gsim] = data
            gmv_dict["figures"].append(ydict)
            col_loc += 1
        return gmv_dict

    def to_json(self):
        """
        Exports ground motion values to json
        """
        return json.dumps(self.to_dict())

    def pretty_print(self, filename=None, sep=","):
        """
        Format the ground motion for printing to file or to screen
        :param str filename:
            Path to file
        :param str sep:
            Separator character
        """
        if filename:
            fid = open(filename, "w")
        else:
            fid = sys.stdout
        # Print Meta information
        self._write_pprint_header_line(fid, sep)
        fid.write("Magnitude%s%.2f\n" % (sep, self.magnitudes[0])) 
        # Loop over IMTs
        gmvs = self.get_ground_motion_values()
        for imt in self.imts:
            fid.write("%s\n" % imt)
            header_str = sep.join([key for key in self.distances])
            header_str = "{:s}{:s}{:s}".format(
                header_str,
                sep,
                sep.join([_get_gmpe_name(gsim) for gsim in self.gsims]))
            fid.write("%s\n" % header_str)
            for i in range(self.nsites):
                dist_string = sep.join(["{:.4f}".format(self.distances[key][i])
                                        for key in self.distances])
                data_string = sep.join(["{:.8f}".format(
                     gmvs[_get_gmpe_name(gsim)][imt][0, i])
                     for gsim in self.gsims])
                fid.write("{:s}{:s}{:s}\n".format(dist_string,
                                                  sep,
                                                  data_string))
            fid.write("====================================================\n")
        if filename:
            fid.close()

    def _write_pprint_header_line(self, fid, sep=","):
        """
        Write the header lines of the pretty print function
        """
        fid.write("Distance (km) IMT Trellis\n")
        fid.write("%s\n" % sep.join(["{:s}{:s}{:s}".format(key, sep, str(val))
                                     for (key, val) in self.params.items()]))
        

class DistanceSigmaIMTTrellis(DistanceIMTTrellis):
    """

    """
    def get_ground_motion_values(self):
        """
        Runs the GMPE calculations to retreive ground motion values
        :returns:
            Nested dictionary of values
            {'GMPE1': {'IM1': , 'IM2': },
             'GMPE2': {'IM1': , 'IM2': }}
        """
        gmvs = OrderedDict()
        for gmpe in self.gsims:
            gmpe_name = _get_gmpe_name(gmpe)
            gmvs.update([(gmpe_name, {})])
            for i_m in self.imts:
                gmvs[gmpe_name][i_m] = np.zeros([len(self.rctx),
                                                 self.nsites],
                                                 dtype=float)
                for iloc, rct in enumerate(self.rctx):
                    try:
                        _, sigmas = gmpe.get_mean_and_stddevs(
                             self.sctx,
                             rct,
                             self.dctx,
                             imt.from_string(i_m),
                             [self.stddevs])
                        gmvs[gmpe_name][i_m][iloc, :] = sigmas[0]
                    except (KeyError, ValueError):
                        gmvs[gmpe_name][i_m] = np.array([], dtype=float)
                        break
        return gmvs

    def get_ground_motion_values_from_rupture(self):
        """
        """
        gmvs = OrderedDict()
        rctx, dctx, sctx = self._get_context_sets()
        for gmpe in self.gsims:
            gmpe_name = _get_gmpe_name(gmpe)
            gmvs.update([(gmpe_name, {})])
            for i_m in self.imts:
                gmvs[gmpe_name][i_m] = np.zeros(
                    [len(self.rctx), self.nsites], dtype=float)
                for iloc, (rct, dct, sct) in enumerate(zip(rctx, dctx, sctx)):
                    try:
                        _, sigmas = gmpe.get_mean_and_stddevs(
                            sct,
                            rct,
                            dct,
                            imt.from_string(i_m),
                            [self.stddevs])

                        gmvs[gmpe_name][i_m][iloc, :] = sigmas[0]
                    except KeyError:
                        gmvs[gmpe_name][i_m] = np.array([], dtype=float)
                        break
        return gmvs

    def _build_plot(self, ax, i_m, gmvs):
        """
        Plots the lines for a given axis
        :param ax:
            Axes object
        :param str i_m:
            Intensity Measure
        :param dict gmvs:
            Ground Motion Values Dictionary
        """
        self.labels = []
        self.lines = []
        distance_vals = getattr(self.dctx, self.distance_type)

        assert (self.plot_type=="loglog") or (self.plot_type=="semilogy")
        
        for gmpe in self.gsims:
            gmpe_name = _get_gmpe_name(gmpe)
            self.labels.append(gmpe_name)
            if self.plot_type == "loglog":
                line, = ax.semilogx(distance_vals,
                                  gmvs[gmpe_name][i_m][0, :],
                                  #'-',
                                  linewidth=2.0,
                                  label=gmpe_name)
                #min_x = distance_vals[0]
                min_x = 0.5
                max_x = distance_vals[-1]
            else:
                line, = ax.plot(distance_vals,
                                gmvs[gmpe_name][i_m][0, :],
                                #'-',
                                linewidth=2.0,
                                label=gmpe_name)
                min_x = distance_vals[0]
                max_x = distance_vals[-1]


            self.lines.append(line)
            ax.grid(True)
            #ax.set_title(i_m, fontsize=12)
            
            if isinstance(self.xlim, tuple):
                ax.set_xlim(self.xlim[0], self.xlim[1])
            else:
                ax.set_xlim(min_x, max_x)
            if isinstance(self.ylim, tuple):
                ax.set_ylim(self.ylim[0], self.ylim[1])
                
            self._set_labels(i_m, ax)

    def _get_ylabel(self, i_m):
        """
        """
        return self.stddevs + " Std. Dev. ({:s})".format(str(i_m)) 

    def _set_labels(self, i_m, ax):
        """
        Sets the labels on the specified axes
        """
        ax.set_xlabel("%s (km)" % DISTANCE_LABEL_MAP[self.distance_type],
                      fontsize=16)
        ax.set_ylabel(self._get_ylabel(i_m), fontsize=16)

    def _write_pprint_header_line(self, fid, sep=","):
        """
        Write the header lines of the pretty print function
        """
        fid.write("Distance (km) %s Standard Deviations Trellis\n" %
                  self.stddevs)
        fid.write("%s\n" % sep.join(["{:s}{:s}{:s}".format(key, sep, str(val))
                                     for (key, val) in self.params.items()]))


class MagnitudeDistanceSpectraTrellis(BaseTrellis):
    # In this case the preprocessor needs to be removed
    def __init__(self, magnitudes, distances, gsims, imts, params,
                 stddevs="Total", **kwargs):
        """
        Builds the trellis plots for variation in response spectra with
        magnitude and distance.

        In this case the class is instantiated with a set of magnitudes
        and a dictionary indicating the different distance types.

        :param imts: (numeric list or numpy array)
            the Spectral Acceleration's
            natural period(s) to be used
        """
        imts = ["SA(%s)" % i_m for i_m in imts]

        super(MagnitudeDistanceSpectraTrellis, self).__init__(magnitudes,
                                                              distances,
                                                              gsims,
                                                              imts,
                                                              params,
                                                              stddevs,
                                                              **kwargs)

    def _preprocess_ruptures(self):
        """
        In this case properties such as the rupture depth and width may change
        with the magnitude. Where this behaviour is desired the use feeds
        the function with a list of RuptureContext instances, in which each
        rupture context contains the information specific to that magnitude.

        If this behaviour is not desired then the pre-processing of the
        rupture information proceeds as in the conventional case within the
        base class
        """
        # If magnitudes was provided with a list of RuptureContexts
        if all([isinstance(mag, RuptureContext)
                for mag in self.magnitudes]):
            # Get all required rupture attributes
            self.rctx = [mag for mag in self.magnitudes]
            for gmpe in self.gsims:
                rup_params = [param
                              for param in gmpe.REQUIRES_RUPTURE_PARAMETERS]
                for rctx in self.rctx:
                    for param in rup_params:
                        if param not in rctx.__dict__:
                            raise ValueError(
                                "GMPE %s requires rupture parameter %s"
                                % (_get_gmpe_name(gmpe), param))
            return
        # Otherwise instantiate in the conventional way
        super(MagnitudeDistanceSpectraTrellis, self)._preprocess_ruptures()

    def _preprocess_distances(self):
        """
        In the case of distances one can pass either a dictionary containing
        the distances, or a list of dictionaries each calibrated to a specific
        magnitude (the list must be the same length as the number of
        magnitudes)
        """
        if isinstance(self.distances, dict):
            # Copy the same distances across
            self.distances = [deepcopy(self.distances)
                              for mag in self.magnitudes]
        assert (len(self.distances) == len(self.magnitudes))
        # Distances should be a list of dictionaries
        self.dctx = []
        required_distances = []
        for gmpe in self.gsims:
            gsim_distances = [dist for dist in gmpe.REQUIRES_DISTANCES]
            for mag_distances in self.distances:
                for dist in gsim_distances:
                    if dist not in mag_distances:
                        raise ValueError('GMPE %s requires distance type %s'
                                         % (_get_gmpe_name(gmpe), dist))

                    if dist not in required_distances:
                        required_distances.append(dist)

        for distance in self.distances:
            dctx = gsim.base.DistancesContext()
            dist_check = False
            for dist in required_distances:
                if dist_check and not (len(distance[dist]) == self.nsites):
                    raise ValueError("Distances arrays not equal length!")
                else:
                    self.nsites = len(distance[dist])
                    dist_check = True
                setattr(dctx, dist, distance[dist])
            self.dctx.append(dctx)

    @classmethod
    def from_rupture_properties(cls, properties, magnitudes, distance,
                                gsims, periods, stddevs='Total', **kwargs):
        '''Constructs the Base Trellis Class from a dictionary of
        properties. In this class, this method is simply an alias of
        `from_rupture_model`

        :param periods: (numeric list or numpy array)
            the Spectral Acceleration's
            natural period(s) to be used. Note that this parameter
            is called `imt` in `from_rupture_model` where the name
            `imt` has been kept for legacy code compatibility
        '''
        return cls.from_rupture_model(properties, magnitudes, distance,
                                      gsims, periods, stddevs=stddevs,
                                      **kwargs)

    @classmethod
    def from_rupture_model(cls, properties, magnitudes, distances,
                           gsims, imts, stddevs='Total', **kwargs):
        """
        Constructs the Base Trellis Class from a rupture model
        :param dict properties:
            Properties of the rupture and sites, including (* indicates
            required): *dip, *aspect, tectonic_region, rake, ztor, strike,
                       msr, initial_point, hypocentre_location, distance_type,
                       vs30, line_azimuth, origin_point, vs30measured, z1pt0,
                       z2pt5, backarc
        :param list magnitudes:
            List of magnitudes
        :param list distances:
            List of distances (the distance type should be specified in the
            properties dict - rrup, by default)
        """
        kwargs.setdefault('filename', None)
        kwargs.setdefault('filetype', "png")
        kwargs.setdefault('dpi', 300)
        kwargs.setdefault('plot_type', "loglog")
        kwargs.setdefault('distance_type', "rjb")
        kwargs.setdefault('xlim', None)
        kwargs.setdefault('ylim', None)
        # Defaults for the properties of the rupture and site configuration
        properties.setdefault("tectonic_region", "Active Shallow Crust")
        properties.setdefault("rake", 0.)
        properties.setdefault("ztor", 0.)
        properties.setdefault("strike", 0.)
        properties.setdefault("msr", WC1994())
        properties.setdefault("initial_point", DEFAULT_POINT)
        properties.setdefault("hypocentre_location", None)
        properties.setdefault("line_azimuth", 90.)
        properties.setdefault("origin_point", (0.5, 0.5))
        properties.setdefault("vs30measured", True)
        properties.setdefault("z1pt0", None)
        properties.setdefault("z2pt5", None)
        properties.setdefault("backarc", False)
        properties.setdefault("distance_type", "rrup")
        distance_dicts = []
        rupture_dicts = []
        for magnitude in magnitudes:
            # Generate the rupture for the specific magnitude
            rup = GSIMRupture(magnitude, properties["dip"],
                              properties["aspect"],
                              properties["tectonic_region"],
                              properties["rake"], properties["ztor"],
                              properties["strike"], properties["msr"],
                              properties["initial_point"],
                              properties["hypocentre_location"])
            distance_dict = None
            for distance in distances:
                # Define the target sites with respect to the rupture
                _ = rup.get_target_sites_point(distance,
                                               properties["distance_type"],
                                               properties["vs30"],
                                               properties["line_azimuth"],
                                               properties["origin_point"],
                                               properties["vs30measured"],
                                               properties["z1pt0"],
                                               properties["z2pt5"],
                                               properties["backarc"])
                sctx, rctx, dctx = rup.get_gsim_contexts()
                if not distance_dict:   
                    distance_dict = []
                    for (key, val) in dctx.__dict__.items():
                        distance_dict.append((key, val))
                    distance_dict = dict(distance_dict)
                else:
                    for (key, val) in dctx.__dict__.items():
                        distance_dict[key] = np.hstack([
                                distance_dict[key], val])
            distance_dicts.append(distance_dict)
            rupture_dicts.append(rctx)
        return cls(rupture_dicts, distance_dicts, gsims, imts, properties,
                   stddevs, **kwargs)

    def plot(self):
        """
        Create plot!
        """
        nrow = len(self.magnitudes)
        # Get means and standard deviations
        gmvs = self.get_ground_motion_values()
        fig = plt.figure(figsize=self.figure_size)
        fig.set_tight_layout({"pad":0.5})
        for rowloc in range(nrow):
            for colloc in range(self.nsites):
                self._build_plot(
                    plt.subplot2grid((nrow, self.nsites), (rowloc, colloc)), 
                    gmvs,
                    rowloc,
                    colloc)
        # Add legend
        lgd = plt.legend(self.lines,
                         self.labels,
                         loc=3.,
                         bbox_to_anchor=(1.1, 0.0),
                         fontsize=self.legend_fontsize)

        _save_image_tight(fig, lgd, self.filename, self.filetype, self.dpi)
        plt.show()
    
    def get_ground_motion_values(self):
        """
        Runs the GMPE calculations to retreive ground motion values
        :returns:
            Nested dictionary of values
            {'GMPE1': {'IM1': , 'IM2': },
             'GMPE2': {'IM1': , 'IM2': }}
        """
        gmvs = OrderedDict()
        for gmpe in self.gsims:
            gmpe_name = _get_gmpe_name(gmpe)
            gmvs.update([(gmpe_name, {})])
            for i_m in self.imts:
                gmvs[gmpe_name][i_m] = np.zeros(
                    [len(self.rctx), self.nsites], dtype=float)
                for iloc, (rct, dct) in enumerate(zip(self.rctx, self.dctx)):
                    try:
                        means, _ = gmpe.get_mean_and_stddevs(
                            self.sctx, rct, dct,
                            imt.from_string(i_m),
                            [self.stddevs])
                       
                        gmvs[gmpe_name][i_m][iloc, :] = \
                            np.exp(means)
                    except (KeyError, ValueError):
                        gmvs[gmpe_name][i_m] = np.array([], dtype=float)
                        break
        return gmvs

    def _build_plot(self, ax, gmvs, rloc, cloc):
        """
        Plots the lines for a given axis
        :param ax:
            Axes object
        :param str i_m:
            Intensity Measure
        :param dict gmvs:
            Ground Motion Values Dictionary
        """
        self.labels = []
        self.lines = []
        max_period = 0.0
        min_period = np.inf
        for gmpe in self.gsims:
            periods = []
            spec = []
            gmpe_name = _get_gmpe_name(gmpe)
            for i_m in self.imts:
                if len(gmvs[gmpe_name][i_m]):
                    periods.append(imt.from_string(i_m).period)
                    spec.append(gmvs[gmpe_name][i_m][rloc, cloc])
            periods = np.array(periods)
            spec = np.array(spec)
            max_period = np.max(periods) if np.max(periods) > max_period else \
                max_period
            min_period = np.min(periods) if np.min(periods) < min_period else \
                min_period

                    
            self.labels.append(gmpe_name)
            # Get spectrum from gmvs
            if self.plot_type == "loglog":
                line, = ax.loglog(periods,
                                  spec,
                                  linewidth=2.0,
                                  label=gmpe_name)
            else:
                line, = ax.semilogy(periods,
                                    spec,
                                    linewidth=2.0,
                                    label=gmpe_name)
            # On the top row, add the distance as a title
            if rloc == 0:
                ax.set_title("%s = %9.1f (km)" %(
                    self.distance_type,
                    self.distances[rloc][self.distance_type][cloc]),
                    fontsize=14)
            # On the last column add a vertical label with magnitude
            if cloc == (self.nsites - 1):
                ax.annotate("M = %s" % self.rctx[rloc].mag,
                            (1.05, 0.5),
                            xycoords="axes fraction",
                            fontsize=14,
                            rotation="vertical")

            self.lines.append(line)
            ax.set_xlim(min_period, max_period)
            if isinstance(self.ylim, tuple):
                ax.set_ylim(self.ylim[0], self.ylim[1])
            ax.grid(True)
            self._set_labels(i_m, ax)

    def _set_labels(self, i_m, ax):
        """
        Sets the labels on the specified axes
        """
        ax.set_xlabel("Period (s)", fontsize=14)
        ax.set_ylabel("Sa (g)", fontsize=14)

    def to_dict(self):
        """
        Export ground motion values to a dictionary
        """
        gmvs = self.get_ground_motion_values()
        periods = [float(val.split("SA(")[1].rstrip(")"))
                   for val in self.imts]

        gmv_dict = OrderedDict([
            ("xlabel", "Period (s)"),
            ("xvalues", periods),
            ("figures", [])
            ])

        mags = [rup.mag for rup in self.magnitudes]
        dists = self.distances[0][self.distance_type]
        for i, mag in enumerate(mags):
            for j, dist in enumerate(dists):
                ydict = OrderedDict([
                    ("ylabel", "Sa (g)"),
                    ("magnitude", mag),
                    ("distance", np.around(dist, 3)),
                    ("row", i),
                    ("column", j),
                    ("yvalues", OrderedDict([(gsim, []) for gsim in gmvs]))
                ])
                for gsim in gmvs:
                    for imt in self.imts:
                        if len(gmvs[gsim][imt]):
                            value = gmvs[gsim][imt][i, j]
                            if np.isnan(value):
                                value = None
                            ydict["yvalues"][gsim].append(value)
                        else:
                            ydict["yvalues"][gsim].append(None)
                gmv_dict["figures"].append(ydict)
        return gmv_dict

    def to_json(self):
        """
        Exports the ground motion values to json
        """
        return json.dumps(self.to_dict())

    def _get_ylabel(self, i_m):
        """
        In this case only the spectra are being shown, so return only the
        Sa (g) label
        """
        return "Sa (g)"

    def pretty_print(self, filename=None, sep=","):
        """
        Format the ground motion for printing to file or to screen
        :param str filename:
            Path to file
        :param str sep:
            Separator character
        """
        if filename:
            fid = open(filename, "w")
        else:
            fid = sys.stdout
        # Print Meta information
        self._write_pprint_header_line(fid, sep)
        # Loop over IMTs
        gmvs = self.get_ground_motion_values()
        # Get the GMPE list header string
        gsim_str = "IMT{:s}{:s}".format(
            sep,
            sep.join([_get_gmpe_name(gsim) for gsim in self.gsims]))
        for i, mag in enumerate(self.magnitudes):
            for j in range(self.nsites):
                dist_string = sep.join([
                    "{:s}{:s}{:s}".format(dist_type, sep, str(val[j]))
                    for (dist_type, val) in self.distances.items()])
                # Get M-R header string
                mr_header = "Magnitude{:s}{:s}{:s}{:s}".format(sep, str(mag),
                                                               sep,
                                                               dist_string)
                fid.write("%s\n" % mr_header)
                fid.write("%s\n" % gsim_str)
                for imt in self.imts:
                    iml_str = []
                    for gsim in self.gsims:
                        gmpe_name = _get_gmpe_name(gsim)
                        # Need to deal with case that GSIMs don't define
                        # values for the period
                        if len(gmvs[gmpe_name][imt]):
                            iml_str.append("{:.8f}".format(
                                gmvs[gmpe_name][imt][i, j]))
                        else:
                            iml_str.append("-999.000")
                    # Retreived IMT string
                    imt_str = imt.split("(")[1].rstrip(")")
                    iml_str = sep.join(iml_str)
                    fid.write("{:s}{:s}{:s}\n".format(imt_str, sep, iml_str))
                fid.write("================================================\n")
        if filename:
            fid.close()

    def _write_pprint_header_line(self, fid, sep=","):
        """
        Write the header lines of the pretty print function
        """
        fid.write("Magnitude - Distance Spectra (km) IMT Trellis\n")
        fid.write("%s\n" % sep.join(["{:s}{:s}{:s}".format(key, sep, str(val))
                                     for (key, val) in self.params.items()]))


class MagnitudeDistanceSpectraSigmaTrellis(MagnitudeDistanceSpectraTrellis):
    """

    """
    def _build_plot(self, ax, gmvs, rloc, cloc):
        """
        Plots the lines for a given axis
        :param ax:
            Axes object
        :param str i_m:
            Intensity Measure
        :param dict gmvs:
            Ground Motion Values Dictionary
        """
        self.labels = []
        self.lines = []
        max_period = 0.0
        min_period = np.inf

        for gmpe in self.gsims:
            periods = []
            spec = []
            # Get spectrum from gmvs
            gmpe_name = _get_gmpe_name(gmpe)
            for i_m in self.imts:
                if len(gmvs[gmpe_name][i_m]):
                    periods.append(imt.from_string(i_m).period)
                    spec.append(gmvs[gmpe_name][i_m][rloc, cloc])
            periods = np.array(periods)
            spec = np.array(spec)
            self.labels.append(gmpe_name)

            max_period = np.max(periods) if np.max(periods) > max_period else \
                max_period
            min_period = np.min(periods) if np.min(periods) < min_period else \
                min_period

            if self.plot_type == "loglog":
                line, = ax.semilogx(periods,
                                  spec,
                                  linewidth=2.0,
                                  label=gmpe_name)
            else:
                line, = ax.plot(periods,
                                    spec,
                                    linewidth=2.0,
                                    label=gmpe_name)
            # On the top row, add the distance as a title
            if rloc == 0:
                ax.set_title("%s = %9.3f (km)" %(
                    self.distance_type,
                    self.distances[0][self.distance_type][cloc]),
                    fontsize=14)
            # On the last column add a vertical label with magnitude
            if cloc == (self.nsites - 1):
                ax.annotate("M = %s" % self.rctx[rloc].mag,
                            (1.05, 0.5),
                            xycoords="axes fraction",
                            fontsize=14,
                            rotation="vertical")

            self.lines.append(line)
            ax.set_xlim(min_period, max_period)
            if isinstance(self.ylim, tuple):
                ax.set_ylim(self.ylim[0], self.ylim[1])
            ax.grid(True)
            self._set_labels(i_m, ax)

    def get_ground_motion_values(self):
        """
        Runs the GMPE calculations to retreive ground motion values
        :returns:
            Nested dictionary of values
            {'GMPE1': {'IM1': , 'IM2': },
             'GMPE2': {'IM1': , 'IM2': }}
        """
        gmvs = OrderedDict()
        for gmpe in self.gsims:
            gmpe_name = _get_gmpe_name(gmpe)
            gmvs.update([(gmpe_name, {})])
            for i_m in self.imts:
                gmvs[gmpe_name][i_m] = np.zeros([len(self.rctx), self.nsites],
                                                dtype=float)
                for iloc, (rct, dct) in enumerate(zip(self.rctx, self.dctx)):
                    try:
                        _, sigmas = gmpe.get_mean_and_stddevs(
                             self.sctx, rct,dct,
                             imt.from_string(i_m),
                             [self.stddevs])
                        gmvs[gmpe_name][i_m][iloc, :] = sigmas[0]
                    except (KeyError, ValueError):
                        gmvs[gmpe_name][i_m] = np.array([], dtype=float)
                        break
        return gmvs

    def _set_labels(self, i_m, ax):
        """
        Sets the labels on the specified axes
        """
        ax.set_xlabel("Period (s)", fontsize=14)
        ax.set_ylabel("%s Std. Dev." % self.stddevs, fontsize=14)

    def _get_ylabel(self, i_m):
        """
        Returns the standard deviation term (specific to the standard deviation
        type specified for the class)
        """
        return "{:s} Std. Dev.".format(self.stddevs)

    def _write_pprint_header_line(self, fid, sep=","):
        """
        Write the header lines of the pretty print function
        """
        fid.write("Magnitude - Distance (km) Spectra %s Standard Deviations Trellis\n" %
                  self.stddevs)
        fid.write("%s\n" % sep.join(["{:s}{:s}{:s}".format(key, sep, str(val))
                                     for (key, val) in self.params.items()]))


#class MagnitudeDistanceSpectraTrellis(MagnitudeIMTTrellis):
#    """
#
#    """
#    def __init__(self, magnitudes, distances, gsims, imts, params,
#            stddevs="Total", **kwargs):
#        """ 
#        """
#        imts = ["SA(%s)" % i_m for i_m in imts]
#
#        super(MagnitudeDistanceSpectraTrellis, self).__init__(magnitudes, 
#            distances, gsims, imts, params, stddevs, **kwargs)
#    
#
#    def create_plot(self):
#        """
#        Create plot!
#        """
#        nrow = len(self.magnitudes)
#        # Get means and standard deviations
#        gmvs = self.get_ground_motion_values()
#        fig = plt.figure(figsize=self.figure_size)
#        fig.set_tight_layout({"pad":0.5})
#        for rowloc in xrange(nrow):
#            for colloc in xrange(self.nsites):
#                self._build_plot(
#                    plt.subplot2grid((nrow, self.nsites), (rowloc, colloc)), 
#                    gmvs,
#                    rowloc,
#                    colloc)
#        # Add legend
#        lgd = plt.legend(self.lines,
#                         self.labels,
#                         loc=2,
#                         bbox_to_anchor=(1.1, 1.),
#                         ncol=self.ncol)
#        _save_image_tight(fig, lgd, self.filename, self.filetype, self.dpi)
#        plt.show()
#
#
#
#    def _build_plot(self, ax, gmvs, rloc, cloc):
#        """
#        Plots the lines for a given axis
#        :param ax:
#            Axes object
#        :param str i_m:
#            Intensity Measure
#        :param dict gmvs:
#            Ground Motion Values Dictionary
#        """
#        self.labels = []
#        self.lines = []
#        #periods = np.array([imt.from_string(i_m).period
#        #                    for i_m in self.imts])
#        max_period = 0.0
#        min_period = np.inf
#        for gmpe in self.gsims:
#            periods = []
#            spec = []
#            gmpe_name = _get_gmpe_name(gmpe)
#            for i_m in self.imts:
#                if len(gmvs[gmpe_name][i_m]):
#                    periods.append(imt.from_string(i_m).period)
#                    spec.append(gmvs[gmpe_name][i_m][rloc, cloc])
#            periods = np.array(periods)
#            spec = np.array(spec)
#            max_period = np.max(periods) if np.max(periods) > max_period else \
#                max_period
#            min_period = np.min(periods) if np.min(periods) < min_period else \
#                min_period
#
#                    
#            self.labels.append(gmpe_name)
#            # Get spectrum from gmvs
#            if self.plot_type == "loglog":
#                line, = ax.loglog(periods,
#                                  spec,
#                                  #"-",
#                                  linewidth=2.0,
#                                  label=gmpe_name)
#            else:
#                line, = ax.semilogy(periods,
#                                    spec,
#                                    #"-",
#                                    linewidth=2.0,
#                                    label=gmpe_name)
#            # On the top row, add the distance as a title
#            if rloc == 0:
#                ax.set_title("%s = %9.3f (km)" %(
#                    self.distance_type,
#                    self.distances[self.distance_type][cloc]),
#                    fontsize=14)
#            # On the last column add a vertical label with magnitude
#            if cloc == (self.nsites - 1):
#                ax.annotate("M = %s" % self.rctx[rloc].mag,
#                            (1.05, 0.5),
#                            xycoords="axes fraction",
#                            fontsize=14,
#                            rotation="vertical")
#
#            self.lines.append(line)
#            ax.set_xlim(min_period, max_period)
#            if isinstance(self.ylim, tuple):
#                ax.set_ylim(self.ylim[0], self.ylim[1])
#            ax.grid(True)
#            self._set_labels(i_m, ax)
#
#
#    def _set_labels(self, i_m, ax):
#        """
#        Sets the labels on the specified axes
#        """
#        ax.set_xlabel("Period (s)", fontsize=14)
#        ax.set_ylabel("Sa (g)", fontsize=14)
#
#    def pretty_print(self, filename=None, sep=","):
#        """
#        Format the ground motion for printing to file or to screen
#        :param str filename:
#            Path to file
#        :param str sep:
#            Separator character
#        """
#        if filename:
#            fid = open(filename, "w")
#        else:
#            fid = sys.stdout
#        # Print Meta information
#        self._write_pprint_header_line(fid, sep)
#         # Loop over IMTs
#        #if self.rupture:
#        #    gmvs = self.get_ground_motion_values_from_rupture()
#        #else:
#        gmvs = self.get_ground_motion_values()
#        # Get the GMPE list header string
#        gsim_str = "IMT{:s}{:s}".format(
#            sep,
#            sep.join([_get_gmpe_name(gsim) for gsim in self.gsims]))
#        for i, mag in enumerate(self.magnitudes):
#            for j in range(self.nsites):
#                dist_string = sep.join([
#                    "{:s}{:s}{:s}".format(dist_type, sep, str(val[j]))
#                    for (dist_type, val) in self.distances.items()])
#                # Get M-R header string
#                mr_header = "Magnitude{:s}{:s}{:s}{:s}".format(sep, str(mag),
#                                                               sep,
#                                                               dist_string)
#                fid.write("%s\n" % mr_header)
#                fid.write("%s\n" % gsim_str)
#                for imt in self.imts:
#                    iml_str = []
#                    for gsim in self.gsims:
#                        gmpe_name = _get_gmpe_name(gsim)
#                        # Need to deal with case that GSIMs don't define
#                        # values for the period
#                        if len(gmvs[gmpe_name][imt]):
#                            iml_str.append("{:.8f}".format(
#                                gmvs[gmpe_name][imt][i, j]))
#                        else:
#                            iml_str.append("-999.000")
#                    # Retreived IMT string
#                    imt_str = imt.split("(")[1].rstrip(")")
#                    iml_str = sep.join(iml_str)
#                    fid.write("{:s}{:s}{:s}\n".format(imt_str, sep, iml_str))
#                fid.write("====================================================\n")
#        if filename:
#            fid.close()
#
#    def _write_pprint_header_line(self, fid, sep=","):
#        """
#        Write the header lines of the pretty print function
#        """
#        fid.write("Magnitude - Distance Spectra (km) IMT Trellis\n")
#        fid.write("%s\n" % sep.join(["{:s}{:s}{:s}".format(key, sep, str(val))
#                                     for (key, val) in self.params.items()]))<|MERGE_RESOLUTION|>--- conflicted
+++ resolved
@@ -21,12 +21,8 @@
 Sets up a simple rupture-site configuration to allow for physical comparison
 of GMPEs
 '''
-<<<<<<< HEAD
 import os
 import sys
-=======
-
->>>>>>> 502ea2b2
 import re
 import json
 import numpy as np
